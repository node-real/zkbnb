name: Integration Test on Runner

on:
  pull_request:
    branches:
      - master
      - develop
env:
  L1_ENDPOINT: https://data-seed-prebsc-1-s1.binance.org:8545
  L2_ENDPOINT: http://localhost:8888

jobs:
  deploy:
    runs-on: self-hosted
    permissions:
      issues: write
      pull-requests: write
    steps:
      - name: deploy new zkbnb on runner
        run: |
          echo 'fetch zkbnb repo'
          export PR_NUMBER=$(echo $GITHUB_REF | awk 'BEGIN { FS = "/" } ; { print $3 }')
          echo Pull requests $PR_NUMBER
          
          cd ~
<<<<<<< HEAD
          sudo rm -rf ./zkbnb
          git clone --branch develop https://github.com/bnb-chain/zkbnb.git
          
          cd ./zkbnb
          git fetch origin pull/$PR_NUMBER/head:local-deploy-tmp
          git checkout local-deploy-tmp
          git rev-parse HEAD
=======
          sudo rm -rf ./zkbas
          git clone https://github.com/bnb-chain/zkbas.git
          echo "Integration tests run on commit id: $GITHUB_SHA"
          cd ./zkbas
          git fetch origin pull/$PR_NUMBER/head:$GITHUB_SHA
          git checkout $GITHUB_SHA
>>>>>>> 03818d79

          echo "start deploy new zkbnb"
          sudo bash ./deployment/tool/generate_api.sh
          go mod tidy
          docker image prune -f
          make docker-image
          sudo mkdir -p ./deployment/.zkbnb
          sudo cp /server/test.keyfile/* ./deployment/.zkbnb
          blockNr=$(sudo bash ./deployment/tool/tool.sh blockHeight)
          sudo bash ./deployment/tool/tool.sh all
          sudo bash ./deployment/docker-compose/docker-compose.sh down
          sudo bash ./deployment/docker-compose/docker-compose.sh up $blockNr
          echo "Contract addresses"
          cat ~/zkbas/deployment/dependency/zkbas-contract/info/addresses.json
          echo "Waiting 3m for the initialization tx to be verified"
          sleep 3m # Waiting for the initialization tx to be verified
          echo "end deploy"

      - name: run integration test
        run: |
          export PATH=$PATH:/usr/local/go/bin:/usr/local/go/bin:/root/go/bin
          export ZkBNB=$(sudo cat ~/zkbnb/deployment/dependency/zkbnb-contract/info/addresses.json  | jq -r '.zkbnbProxy')
          export AssetGov=$(sudo cat ~/zkbnb/deployment/dependency/zkbnb-contract/info/addresses.json  | jq -r '.assetGovernance')
          export TestLogLevel=2
          export L1EndPoint=$L1_ENDPOINT
          export L2EndPoint=$L2_ENDPOINT
          
          cd /tmp && sudo rm -rf ./zkbnb-integration-test
          git clone --branch main https://github.com/bnb-chain/zkbnb-integration-test.git
          cd ./zkbnb-integration-test/tests
          
          echo '1. start TestSetupSuite'
          go test -v -failfast  -run TestSetupSuite -timeout 30m
          
          echo '2. start L1 && L2 test'
          go test -v -failfast -parallel 2 -run TestL.*Suite  -timeout 30m

      - name: notification via slack
        if: always()
        run: |
          export SLACK_WEBHOOK_URL=`sudo cat /home/ec2-user/actions-runner/slack-config.json | jq -r '.slack'`
          export JOB_STATUS=${{ job.status }}
<<<<<<< HEAD
          export ZkBNB=`sudo cat /root/zkbnb-deploy/zkbnb-contract/info/addresses.json  | jq -r '.zkbnbProxy'`
          export AssetGov=`sudo cat /root/zkbnb-deploy/zkbnb-contract/info/addresses.json  | jq -r '.assetGovernance'`
=======
          export ZkBas=`sudo cat /home/ec2-user/zkbas/deployment/dependency/zkbas-contract/info/addresses.json | jq -r '.zkbasProxy'`
          export AssetGov=`sudo cat /home/ec2-user/zkbas/deployment/dependency/zkbas-contract/info/addresses.json | jq -r '.assetGovernance'`
>>>>>>> 03818d79
          curl -X POST $SLACK_WEBHOOK_URL --header 'Content-Type: application/json' \
          --data-raw '{ "author": "@'$GITHUB_ACTOR'", "status": "'$JOB_STATUS'", "ref": "'$GITHUB_REF'", "event": "'$GITHUB_EVENT_NAME'", "url": "'$GITHUB_SERVER_URL'/'$GITHUB_REPOSITORY'/commit/'$GITHUB_SHA'/checks", "ZkBNBContract": "'$ZkBNB'", "AssetGovContract": "'$AssetGov'" }'<|MERGE_RESOLUTION|>--- conflicted
+++ resolved
@@ -23,22 +23,12 @@
           echo Pull requests $PR_NUMBER
           
           cd ~
-<<<<<<< HEAD
           sudo rm -rf ./zkbnb
-          git clone --branch develop https://github.com/bnb-chain/zkbnb.git
-          
+          git clone https://github.com/bnb-chain/zkbnb.git
+          echo "Integration tests run on commit id: $GITHUB_SHA"
           cd ./zkbnb
-          git fetch origin pull/$PR_NUMBER/head:local-deploy-tmp
-          git checkout local-deploy-tmp
-          git rev-parse HEAD
-=======
-          sudo rm -rf ./zkbas
-          git clone https://github.com/bnb-chain/zkbas.git
-          echo "Integration tests run on commit id: $GITHUB_SHA"
-          cd ./zkbas
           git fetch origin pull/$PR_NUMBER/head:$GITHUB_SHA
           git checkout $GITHUB_SHA
->>>>>>> 03818d79
 
           echo "start deploy new zkbnb"
           sudo bash ./deployment/tool/generate_api.sh
@@ -52,7 +42,7 @@
           sudo bash ./deployment/docker-compose/docker-compose.sh down
           sudo bash ./deployment/docker-compose/docker-compose.sh up $blockNr
           echo "Contract addresses"
-          cat ~/zkbas/deployment/dependency/zkbas-contract/info/addresses.json
+          cat ~/zkbnb/deployment/dependency/zkbnb-contract/info/addresses.json
           echo "Waiting 3m for the initialization tx to be verified"
           sleep 3m # Waiting for the initialization tx to be verified
           echo "end deploy"
@@ -81,12 +71,7 @@
         run: |
           export SLACK_WEBHOOK_URL=`sudo cat /home/ec2-user/actions-runner/slack-config.json | jq -r '.slack'`
           export JOB_STATUS=${{ job.status }}
-<<<<<<< HEAD
-          export ZkBNB=`sudo cat /root/zkbnb-deploy/zkbnb-contract/info/addresses.json  | jq -r '.zkbnbProxy'`
-          export AssetGov=`sudo cat /root/zkbnb-deploy/zkbnb-contract/info/addresses.json  | jq -r '.assetGovernance'`
-=======
-          export ZkBas=`sudo cat /home/ec2-user/zkbas/deployment/dependency/zkbas-contract/info/addresses.json | jq -r '.zkbasProxy'`
-          export AssetGov=`sudo cat /home/ec2-user/zkbas/deployment/dependency/zkbas-contract/info/addresses.json | jq -r '.assetGovernance'`
->>>>>>> 03818d79
+          export ZkBNB=`sudo cat /home/ec2-user/zkbnb/deployment/dependency/zkbnb-contract/info/addresses.json | jq -r '.zkbnbProxy'`
+          export AssetGov=`sudo cat /home/ec2-user/zkbnb/deployment/dependency/zkbnb-contract/info/addresses.json | jq -r '.assetGovernance'`
           curl -X POST $SLACK_WEBHOOK_URL --header 'Content-Type: application/json' \
           --data-raw '{ "author": "@'$GITHUB_ACTOR'", "status": "'$JOB_STATUS'", "ref": "'$GITHUB_REF'", "event": "'$GITHUB_EVENT_NAME'", "url": "'$GITHUB_SERVER_URL'/'$GITHUB_REPOSITORY'/commit/'$GITHUB_SHA'/checks", "ZkBNBContract": "'$ZkBNB'", "AssetGovContract": "'$AssetGov'" }'