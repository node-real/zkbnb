--- conflicted
+++ resolved
@@ -9,13 +9,8 @@
   L2_ENDPOINT: http://localhost:8888
 
 jobs:
-<<<<<<< HEAD
-  deploy:
-    runs-on: [self-hosted,zkbas]
-=======
   deploy-zkBNB:
     runs-on: self-hosted
->>>>>>> 7b3a803a
     permissions:
       issues: write
       pull-requests: write
