package main

import (
	"flag"
	"fmt"
	"os"

	"github.com/zeromicro/go-zero/core/conf"
	"github.com/zeromicro/go-zero/core/logx"
	"github.com/zeromicro/go-zero/rest"

	"github.com/bnb-chain/zkbas/service/api/app/internal/config"
	"github.com/bnb-chain/zkbas/service/api/app/internal/handler"
	"github.com/bnb-chain/zkbas/service/api/app/internal/svc"
)

var configFile = flag.String("f", "etc/app.yaml", "the config file")

var (
	CodeVersion   = ""
	GitCommitHash = ""
)

func main() {
	args := os.Args
	if len(args) == 2 && (args[1] == "--version" || args[1] == "-v") {
		fmt.Printf("Git Commit Hash: %s\n", GitCommitHash)
		fmt.Printf("Git Code Version : %s\n", CodeVersion)
		return
	}
	flag.Parse()
	var c config.Config
	conf.MustLoad(*configFile, &c)
<<<<<<< HEAD
	logx.DisableStat()
=======

>>>>>>> 0d6f350b
	ctx := svc.NewServiceContext(c)
	logx.MustSetup(c.LogConf)
	logx.DisableStat()

	ctx.CodeVersion = CodeVersion
	ctx.GitCommitHash = GitCommitHash
	server := rest.MustNewServer(c.RestConf, rest.WithCors())
	defer server.Stop()
	handler.RegisterHandlers(server, ctx)
	fmt.Printf("Starting server at %s:%d...\n", c.Host, c.Port)
	server.Start()
}<|MERGE_RESOLUTION|>--- conflicted
+++ resolved
@@ -31,11 +31,6 @@
 	flag.Parse()
 	var c config.Config
 	conf.MustLoad(*configFile, &c)
-<<<<<<< HEAD
-	logx.DisableStat()
-=======
-
->>>>>>> 0d6f350b
 	ctx := svc.NewServiceContext(c)
 	logx.MustSetup(c.LogConf)
 	logx.DisableStat()
