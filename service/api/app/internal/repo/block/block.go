package block

import (
<<<<<<< HEAD
	"context"
	"log"

=======
>>>>>>> 6b436495
	table "github.com/zecrey-labs/zecrey-legend/common/model/block"
	"github.com/zecrey-labs/zecrey-legend/pkg/multcache"

	"github.com/zeromicro/go-zero/core/stores/sqlc"
	"gorm.io/gorm"
)

type block struct {
	cachedConn sqlc.CachedConn
	table      string
	db         *gorm.DB
	cache      multcache.MultCache
}

/*
<<<<<<< HEAD
	Func: GetExecutedBlocksCount
	Params:
	Return: count int64, err error
	Description:  For API /api/v1/info/getLayer2BasicInfo
*/
func (m *block) GetExecutedBlocksCount(ctx context.Context) (count int64, err error) {
	result, err := m.cache.GetWithSet(ctx, "cache::block:executed_count", count, 1,
		multcache.SqlQueryCount, m.db, m.table,
		"block_status = ? and deleted_at is NULL", StatusExecuted)
	if err != nil {
		return 0, err
	}
	count, ok := result.(int64)
	if !ok {
		log.Fatal("Error type!")
	}
	return count, nil
}

/*
	Func: GetCommitedBlocksCount
	Params:
	Return: count int64, err error
	Description:  For API /api/v1/info/getLayer2BasicInfo
*/
func (m *block) GetCommitedBlocksCount(ctx context.Context) (count int64, err error) {
	result, err := m.cache.GetWithSet(ctx, "cache::block:committed_count", count, 1,
		multcache.SqlQueryCount, m.db, m.table,
		"block_status >= ? and deleted_at is NULL", StatusCommitted)
	if err != nil {
		return 0, err
	}
	count, ok := result.(int64)
	if !ok {
		log.Fatal("Error type!")
	}
	return count, nil
}

/*
=======
>>>>>>> 6b436495
	Func: GetBlockByBlockHeight
	Params: blockHeight int64
	Return: err error
	Description:  For API /api/v1/block/getBlockByBlockHeight
*/
func (m *block) GetBlockByBlockHeight(blockHeight int64) (block *table.Block, err error) {
	txForeignKeyColumn := `Txs`
	dbTx := m.db.Table(m.table).Where("block_height = ?", blockHeight).Find(&block)
	if dbTx.Error != nil {
		return nil, dbTx.Error
	} else if dbTx.RowsAffected == 0 {
		return nil, ErrNotFound
	}
	err = m.db.Model(&block).Association(txForeignKeyColumn).Find(&block.Txs)
	if err != nil {
		return nil, err
	}
	return block, nil
}<|MERGE_RESOLUTION|>--- conflicted
+++ resolved
@@ -1,12 +1,6 @@
 package block
 
 import (
-<<<<<<< HEAD
-	"context"
-	"log"
-
-=======
->>>>>>> 6b436495
 	table "github.com/zecrey-labs/zecrey-legend/common/model/block"
 	"github.com/zecrey-labs/zecrey-legend/pkg/multcache"
 
@@ -22,49 +16,6 @@
 }
 
 /*
-<<<<<<< HEAD
-	Func: GetExecutedBlocksCount
-	Params:
-	Return: count int64, err error
-	Description:  For API /api/v1/info/getLayer2BasicInfo
-*/
-func (m *block) GetExecutedBlocksCount(ctx context.Context) (count int64, err error) {
-	result, err := m.cache.GetWithSet(ctx, "cache::block:executed_count", count, 1,
-		multcache.SqlQueryCount, m.db, m.table,
-		"block_status = ? and deleted_at is NULL", StatusExecuted)
-	if err != nil {
-		return 0, err
-	}
-	count, ok := result.(int64)
-	if !ok {
-		log.Fatal("Error type!")
-	}
-	return count, nil
-}
-
-/*
-	Func: GetCommitedBlocksCount
-	Params:
-	Return: count int64, err error
-	Description:  For API /api/v1/info/getLayer2BasicInfo
-*/
-func (m *block) GetCommitedBlocksCount(ctx context.Context) (count int64, err error) {
-	result, err := m.cache.GetWithSet(ctx, "cache::block:committed_count", count, 1,
-		multcache.SqlQueryCount, m.db, m.table,
-		"block_status >= ? and deleted_at is NULL", StatusCommitted)
-	if err != nil {
-		return 0, err
-	}
-	count, ok := result.(int64)
-	if !ok {
-		log.Fatal("Error type!")
-	}
-	return count, nil
-}
-
-/*
-=======
->>>>>>> 6b436495
 	Func: GetBlockByBlockHeight
 	Params: blockHeight int64
 	Return: err error
