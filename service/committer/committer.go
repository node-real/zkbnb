package committer

import (
	"github.com/robfig/cron/v3"
	"time"

	"github.com/zeromicro/go-zero/core/conf"
	"github.com/zeromicro/go-zero/core/logx"
	"github.com/zeromicro/go-zero/core/proc"

	"github.com/bnb-chain/zkbnb/service/committer/committer"
)

const GracefulShutdownTimeout = 5 * time.Second

func Run(configFile string) error {
	var c committer.Config
	conf.MustLoad(configFile, &c)
	logx.MustSetup(c.LogConf)
	logx.DisableStat()
	committer, err := committer.NewCommitter(&c)
	if err != nil {
		logx.Severef("failed to create committer instance, %v", err)
		// If the rollback fails, wait 1 minute
		time.Sleep(1 * time.Minute)
		panic("failed to create committer instance, err:" + err.Error())
	}
	cronJob := cron.New(cron.WithChain(
		cron.SkipIfStillRunning(cron.DiscardLogger),
	))
	_, err = cronJob.AddFunc("@every 10s", func() {
		committer.PendingTxNum()
	})
	if err != nil {
		logx.Severef("failed to add PendingTxNum cron job, %v", err)
		panic("failed to add PendingTxNum cron job, err:" + err.Error())
	}

	if _, err := cronJob.AddFunc("@every 300s", func() {
		committer.CompensatePendingPoolTx()
	}); err != nil {
		logx.Severef("failed to start the compensate pending pool transaction task, %v", err)
		panic("failed to start the compensate pending pool transaction task, err:" + err.Error())
	}

	_, err = cronJob.AddFunc("@every 10s", func() {
		logx.Info("========================= update NFT index =========================")
		err = committer.SyncNftIndexServer()
		if err != nil {
			logx.Severef("failed to update NFT index, %v", err)
		}
	})
	if err != nil {
<<<<<<< HEAD
		logx.Severe(err)
		panic(err)
=======
		logx.Severe("failed to start the sync nft index server task, %v", err)
		panic("failed to start the sync nft index server task, err:" + err.Error())
>>>>>>> 082e4962
	}

	_, err = cronJob.AddFunc("@every 10s", func() {
		logx.Info("========================= send message to ipns =========================")
		err = committer.SendIpfsServer()
		if err != nil {
			logx.Severef("failed to send message to ipns, %v", err)
		}
	})
	if err != nil {
<<<<<<< HEAD
		logx.Severe(err)
		panic(err)
=======
		logx.Severef("failed to start send ipfs server task, %v", err)
		panic("failed to start send ipfs server task, err:" + err.Error())
>>>>>>> 082e4962
	}

	_, err = cronJob.AddFunc("@every 6h", func() {
		logx.Info("========================= send message to refresh ipns =========================")
		err = committer.RefreshServer()
		if err != nil {
			logx.Severef("failed to send message to refresh ipns, %v", err)
		}
	})
	if err != nil {
<<<<<<< HEAD
		logx.Severe(err)
		panic(err)
=======
		logx.Severef("failed to start the refresh server task, %v", err)
		panic("failed to start the refresh server task, err:" + err.Error())
>>>>>>> 082e4962
	}

	cronJob.Start()

	proc.SetTimeToForceQuit(GracefulShutdownTimeout)
	proc.AddShutdownListener(func() {
		logx.Info("start to shutdown committer......")
		committer.Shutdown()
		_ = logx.Close()
	})

	logx.Info("committer is starting......")
	err = committer.Run()
	if err != nil {
		logx.Severef("failed to committer.run, %v", err)
		panic("failed to committer.run, err:" + err.Error())
	}
	return nil
}<|MERGE_RESOLUTION|>--- conflicted
+++ resolved
@@ -51,13 +51,8 @@
 		}
 	})
 	if err != nil {
-<<<<<<< HEAD
-		logx.Severe(err)
-		panic(err)
-=======
 		logx.Severe("failed to start the sync nft index server task, %v", err)
 		panic("failed to start the sync nft index server task, err:" + err.Error())
->>>>>>> 082e4962
 	}
 
 	_, err = cronJob.AddFunc("@every 10s", func() {
@@ -68,13 +63,8 @@
 		}
 	})
 	if err != nil {
-<<<<<<< HEAD
-		logx.Severe(err)
-		panic(err)
-=======
 		logx.Severef("failed to start send ipfs server task, %v", err)
 		panic("failed to start send ipfs server task, err:" + err.Error())
->>>>>>> 082e4962
 	}
 
 	_, err = cronJob.AddFunc("@every 6h", func() {
@@ -85,13 +75,8 @@
 		}
 	})
 	if err != nil {
-<<<<<<< HEAD
-		logx.Severe(err)
-		panic(err)
-=======
 		logx.Severef("failed to start the refresh server task, %v", err)
 		panic("failed to start the refresh server task, err:" + err.Error())
->>>>>>> 082e4962
 	}
 
 	cronJob.Start()
