package committer

import (
	"encoding/json"
	"fmt"
	"github.com/bnb-chain/zkbnb-crypto/ffmath"
	"github.com/bnb-chain/zkbnb/common"
	"github.com/bnb-chain/zkbnb/common/gopool"
	"github.com/bnb-chain/zkbnb/common/metrics"
	"github.com/bnb-chain/zkbnb/core/statedb"
	"github.com/bnb-chain/zkbnb/dao/account"
	"github.com/bnb-chain/zkbnb/dao/dbcache"
	"github.com/bnb-chain/zkbnb/dao/nft"
	"github.com/panjf2000/ants/v2"
	"sort"
	"strconv"
	"time"

	"github.com/zeromicro/go-zero/core/logx"
	"gorm.io/gorm"

	"github.com/bnb-chain/zkbnb/common/chain"
	"github.com/bnb-chain/zkbnb/core"
	"github.com/bnb-chain/zkbnb/dao/block"
	"github.com/bnb-chain/zkbnb/dao/tx"
	"github.com/bnb-chain/zkbnb/types"
)

const (
	MaxPackedInterval = 60 * 1
)

type Config struct {
	core.ChainConfig

	BlockConfig struct {
		OptionalBlockSizes []int
		//second
		MaxPackedInterval     int  `json:",optional"`
		SaveBlockDataPoolSize int  `json:",optional"`
		RollbackOnly          bool `json:",optional"`
	}
	LogConf logx.LogConf
	IpfsUrl string
}

type Committer struct {
	running              bool
	config               *Config
	maxTxsPerBlock       int
	maxCommitterInterval int
	optionalBlockSizes   []int

	bc                            *core.BlockChain
	executeTxWorker               *core.TxWorker
	updatePoolTxWorker            *core.Worker
	syncAccountToRedisWorker      *core.Worker
	updateAssetTreeWorker         *core.Worker
	updateAccountAndNftTreeWorker *core.Worker
	preSaveBlockDataWorker        *core.Worker
	saveBlockDataWorker           *core.Worker
	finalSaveBlockDataWorker      *core.Worker
	pool                          *ants.Pool
}

type PendingMap struct {
	PendingAccountMap map[int64]*types.AccountInfo
	PendingNftMap     map[int64]*nft.L2Nft
}
type UpdatePoolTx struct {
	PendingUpdatePoolTxs []*tx.Tx
	PendingDeletePoolTxs []*tx.Tx
}

//work flow: pullPoolTxsToQueue->executeTxFunc->updatePoolTxFunc->preSaveBlockDataFunc
//->updateAssetTreeFunc->updateAccountAndNftTreeFunc->saveBlockDataFunc->finalSaveBlockDataFunc

func NewCommitter(config *Config) (*Committer, error) {
	if len(config.BlockConfig.OptionalBlockSizes) == 0 {
		return nil, types.AppErrNilOptionalBlockSize
	}

	err := metrics.InitCommitterMetrics()
	if err != nil {
		return nil, err
	}

	bc, err := core.NewBlockChain(&config.ChainConfig, "committer")
	if err != nil {
		return nil, fmt.Errorf("new blockchain error: %v", err)
	}

	saveBlockDataPoolSize := config.BlockConfig.SaveBlockDataPoolSize
	if saveBlockDataPoolSize == 0 {
		saveBlockDataPoolSize = 100
	}
<<<<<<< HEAD
	pool, err := ants.NewPool(saveBlockDataPoolSize)
=======
	if config.BlockConfig.MaxPackedInterval == 0 {
		config.BlockConfig.MaxPackedInterval = MaxPackedInterval
	}
	pool, err := ants.NewPool(saveBlockDataPoolSize, ants.WithPanicHandler(func(p interface{}) {
		//sets up panic handler.
		panic("worker exits from a panic")
	}))
>>>>>>> 082e4962
	common.NewIPFS(config.IpfsUrl)
	committer := &Committer{
		running:              true,
		config:               config,
		maxTxsPerBlock:       config.BlockConfig.OptionalBlockSizes[len(config.BlockConfig.OptionalBlockSizes)-1],
		maxCommitterInterval: config.BlockConfig.MaxPackedInterval,
		optionalBlockSizes:   config.BlockConfig.OptionalBlockSizes,
		bc:                   bc,
		pool:                 pool,
	}

	return committer, nil
}

func (c *Committer) Run() error {
	//rollback only
	if c.config.BlockConfig.RollbackOnly {
		for {
			if !c.running {
				break
			}
			logx.Info("do rollback only")
			time.Sleep(1 * time.Minute)
		}
		return nil
	}

	//execute tx,generate a block
	c.executeTxWorker = core.ExecuteTxWorker(10000, func() error {
		return c.executeTxFunc()
	})

	//update pool tx status
	c.updatePoolTxWorker = core.UpdatePoolTxWorker(10000, func(item interface{}) error {
		return c.updatePoolTxFunc(item.(*UpdatePoolTx))
	})
	c.syncAccountToRedisWorker = core.SyncAccountToRedisWorker(10000, func(item interface{}) error {
		return c.syncAccountToRedisFunc(item.(*PendingMap))
	})
	c.preSaveBlockDataWorker = core.PreSaveBlockDataWorker(10, func(item interface{}) error {
		return c.preSaveBlockDataFunc(item.(*statedb.StateDataCopy))
	})
	c.updateAssetTreeWorker = core.UpdateAssetTreeWorker(10, func(item interface{}) error {
		return c.updateAssetTreeFunc(item.(*statedb.StateDataCopy))
	})
	c.updateAccountAndNftTreeWorker = core.UpdateAccountAndNftTreeWorker(10, func(item interface{}) error {
		return c.updateAccountAndNftTreeFunc(item.(*statedb.StateDataCopy))
	})
	c.saveBlockDataWorker = core.SaveBlockDataWorker(10, func(item interface{}) error {
		return c.saveBlockDataFunc(item.(*block.BlockStates))
	})
	c.finalSaveBlockDataWorker = core.FinalSaveBlockDataWorker(10, func(item interface{}) error {
		return c.finalSaveBlockDataFunc(item.(*block.BlockStates))
	})

	//load accounts from db to memcache
	err := c.loadAllAccounts()
	if err != nil {
		return err
	}

	//load nfts from db to memcache
	err = c.loadAllNfts()
	if err != nil {
		return err
	}

	c.executeTxWorker.Start()
	c.syncAccountToRedisWorker.Start()
	c.updatePoolTxWorker.Start()
	c.preSaveBlockDataWorker.Start()
	c.updateAssetTreeWorker.Start()
	c.updateAccountAndNftTreeWorker.Start()
	c.saveBlockDataWorker.Start()
	c.finalSaveBlockDataWorker.Start()

	//pull pool txs from db to queue
	err = c.pullPoolTxsToQueue()
	if err != nil {
		return err
	}
	return nil
}

//pull pool txs from db to queue
func (c *Committer) pullPoolTxsToQueue() error {
	executedTx, err := c.bc.TxPoolModel.GetLatestExecutedTx()
	if err != nil && err != types.DbErrNotFound {
		return fmt.Errorf("get executed tx from tx pool failed:%s", err.Error())
	}

	var executedTxMaxId uint = 0
	if executedTx != nil {
		executedTxMaxId = executedTx.ID
	}
	limit := 1000
	pendingTxs := make([]*tx.Tx, 0)
<<<<<<< HEAD
	if c.bc.Statedb.NeedRestoreExecutedTxs() {
		pendingTxs, err = c.bc.TxPoolModel.GetTxsByStatusAndIdRange(tx.StatusPending, executedTxMaxId+1, c.bc.Statedb.MaxPollTxIdRollbackImmutable)
		if err != nil {
			logx.Errorf("get rollback transactions from tx pool failed:%s", err.Error())
			panic("get rollback transactions from tx pool failed: " + err.Error())
		}
		executedTxMaxId = c.bc.Statedb.MaxPollTxIdRollbackImmutable
		metrics.GetPendingTxsToQueueMetric.Set(float64(len(pendingTxs)))
		for _, poolTx := range pendingTxs {
			c.executeTxWorker.Enqueue(poolTx)
		}
	}
=======
>>>>>>> 082e4962

	for {
		if !c.running {
			break
		}
		start := time.Now()
		pendingTxs, err = c.bc.TxPoolModel.GetTxsByStatusAndMaxId(tx.StatusPending, executedTxMaxId, int64(limit))
		if err != nil {
			logx.Severef("get pending transactions from tx pool failed:%s", err.Error())
			time.Sleep(500 * time.Millisecond)
			continue
		}
		metrics.GetPendingPoolTxMetrics.Set(float64(time.Since(start).Milliseconds()))
		metrics.GetPendingTxsToQueueMetric.Set(float64(len(pendingTxs)))
		metrics.TxWorkerQueueMetric.Set(float64(c.executeTxWorker.GetQueueSize()))

		if len(pendingTxs) == 0 {
			time.Sleep(100 * time.Millisecond)
			continue
		}
		limit = 1000
		for _, poolTx := range pendingTxs {
			if int(poolTx.ID)-int(executedTxMaxId) != 1 {
				// Ensure orderly execution of pool tx. In high concurrency scenarios, the ids obtained from the database are not continuous
				// Wait for while, the data is successfully written to the database, and then re-get the data
				if time.Now().Sub(poolTx.CreatedAt).Seconds() < 5 {
					limit = 10
					time.Sleep(50 * time.Millisecond)
					logx.Infof("not equal id=%s,but delay seconds<5,break it", poolTx.ID)
					break
				} else {
					//If the time is greater than 5 seconds, skip this id and compensate through CompensatePendingPoolTx
					logx.Infof("not equal id=%s,but delay seconds>5,do it", poolTx.ID)
				}
			}
			executedTxMaxId = poolTx.ID
			c.executeTxWorker.Enqueue(poolTx)
		}
	}
	return nil
}

//get pool txs from queue
func (c *Committer) getPoolTxsFromQueue() []*tx.Tx {
	pendingUpdatePoolTxs := make([]*tx.Tx, 0, 300)
	for {
		select {
		case i := <-c.executeTxWorker.GetJobQueue():
			pendingUpdatePoolTxs = append(pendingUpdatePoolTxs, i.(*tx.Tx))
		default:
			return pendingUpdatePoolTxs
		}
		if len(pendingUpdatePoolTxs) == 300 {
			return pendingUpdatePoolTxs
		}
	}
}

<<<<<<< HEAD
func (c *Committer) executeTxFunc() {
=======
//execute tx,generate a block
func (c *Committer) executeTxFunc() error {
>>>>>>> 082e4962
	l1LatestRequestId, err := c.getLatestExecutedRequestId()
	if err != nil {
		return fmt.Errorf("get latest executed request id failed:%s", err.Error())
	}

	var subPendingTxs []*tx.Tx
	var pendingTxs []*tx.Tx
	pendingUpdatePoolTxs := make([]*tx.Tx, 0, c.maxTxsPerBlock)
	for {
		curBlock := c.bc.CurrentBlock()
		if curBlock.BlockStatus > block.StatusProposing {
			previousHeight := curBlock.BlockHeight
			curBlock, err = c.bc.InitNewBlock()
<<<<<<< HEAD
			logx.Infof("1 init new block, current height=%d,previous height=%d,blockId=%d", curBlock.BlockHeight, previousHeight, curBlock.ID)
=======
>>>>>>> 082e4962
			if err != nil {
				return fmt.Errorf("propose new block failed: %s", err.Error())
			}
			logx.Infof("1 init new block, current height=%d,previous height=%d,blockId=%d", curBlock.BlockHeight, previousHeight, curBlock.ID)
		}

		if subPendingTxs != nil && len(subPendingTxs) > 0 {
			pendingTxs = subPendingTxs
			subPendingTxs = nil
		} else {
			pendingTxs = c.getPoolTxsFromQueue()
		}

		for len(pendingTxs) == 0 {
			if c.shouldCommit(curBlock) {
				break
			}
			if len(pendingUpdatePoolTxs) > 0 {
				c.addUpdatePoolTxToQueue(pendingUpdatePoolTxs, nil)
				pendingUpdatePoolTxs = make([]*tx.Tx, 0, c.maxTxsPerBlock)
			}

			time.Sleep(100 * time.Millisecond)
			pendingTxs = c.getPoolTxsFromQueue()
		}

		pendingDeletePoolTxs := make([]*tx.Tx, 0, len(pendingTxs))
		start := time.Now()

		for _, poolTx := range pendingTxs {
			if c.shouldCommit(curBlock) {
				subPendingTxs = append(subPendingTxs, poolTx)
				continue
			}

			metrics.ExecuteTxMetrics.Inc()
			startApplyTx := time.Now()
			logx.Infof("start apply pool tx ID: %d", poolTx.ID)
			err = c.bc.ApplyTransaction(poolTx)
			if c.bc.Statedb.NeedRestoreExecutedTxs() && poolTx.ID >= c.bc.Statedb.MaxPollTxIdRollbackImmutable {
				logx.Infof("update needRestoreExecutedTxs to false,blockHeight:%d", curBlock.BlockHeight)
				c.bc.Statedb.UpdateNeedRestoreExecutedTxs(false)
				err := c.bc.DB().BlockModel.DeleteBlockGreaterThanHeight(curBlock.BlockHeight, []int{block.StatusProposing, block.StatusPacked})
				if err != nil {
<<<<<<< HEAD
					logx.Errorf("DeleteBlockGreaterThanHeight failed:%s,blockHeight:%d", err.Error(), curBlock.BlockHeight)
					panic("DeleteBlockGreaterThanHeight failed: " + err.Error())
=======
					return fmt.Errorf("DeleteBlockGreaterThanHeight failed:%s,blockHeight:%d", err.Error(), curBlock.BlockHeight)
>>>>>>> 082e4962
				}
				c.bc.ClearRollbackBlockMap()
			}
			metrics.ExecuteTxApply1TxMetrics.Set(float64(time.Since(startApplyTx).Milliseconds()))
			if err != nil {
				logx.Severef("apply pool tx ID: %d failed, err %v ", poolTx.ID, err)
				if types.IsPriorityOperationTx(poolTx.TxType) {
					metrics.PoolTxL1ErrorCountMetics.Inc()
					return fmt.Errorf("apply priority pool tx failed,id=%s,error=%s", strconv.Itoa(int(poolTx.ID)), err.Error())
				} else {
					expectNonce, err := c.bc.Statedb.GetCommittedNonce(poolTx.AccountIndex)
					if err != nil {
						c.bc.Statedb.ClearPendingNonceFromRedisCache(poolTx.AccountIndex)
					} else {
						c.bc.Statedb.SetPendingNonceToRedisCache(poolTx.AccountIndex, expectNonce-1)
					}
					metrics.PoolTxL2ErrorCountMetics.Inc()
				}
				poolTx.TxStatus = tx.StatusFailed
				pendingDeletePoolTxs = append(pendingDeletePoolTxs, poolTx)
				continue
			}

			if types.IsPriorityOperationTx(poolTx.TxType) {
				metrics.PriorityOperationMetric.Set(float64(poolTx.L1RequestId))
				if l1LatestRequestId != -1 && poolTx.L1RequestId != l1LatestRequestId+1 {
<<<<<<< HEAD
					logx.Severef("invalid request id=%s,txHash=%s", strconv.Itoa(int(poolTx.L1RequestId)), err.Error())
					panic("invalid request id=" + strconv.Itoa(int(poolTx.L1RequestId)) + ",txHash=" + poolTx.TxHash)
=======
					return fmt.Errorf("invalid request id=%s", strconv.Itoa(int(poolTx.L1RequestId)))
>>>>>>> 082e4962
				}
				l1LatestRequestId = poolTx.L1RequestId
			}

			// Write the proposed block into database when the first transaction executed.
			if len(c.bc.Statedb.Txs) == 1 {
				previousHeight := curBlock.BlockHeight
				if curBlock.ID == 0 {
					err = c.createNewBlock(curBlock)
					logx.Infof("create new block, current height=%s,previous height=%d,blockId=%s", curBlock.BlockHeight, previousHeight, curBlock.ID)
					if err != nil {
						return fmt.Errorf("create new block failed:%s", err.Error())
					}
				} else {
					logx.Infof("not create new block,use old block data, current height=%s,previous height=%d,blockId=%s", curBlock.BlockHeight, previousHeight, curBlock.ID)
				}
			}
			pendingUpdatePoolTxs = append(pendingUpdatePoolTxs, poolTx)
		}

		metrics.ExecuteTxOperationMetrics.Set(float64(time.Since(start).Milliseconds()))

		c.bc.Statedb.SyncPendingAccountToMemoryCache(c.bc.Statedb.PendingAccountMap)
		c.bc.Statedb.SyncPendingNftToMemoryCache(c.bc.Statedb.PendingNftMap)

		c.addSyncAccountToRedisToQueue(c.bc.Statedb.PendingAccountMap, c.bc.Statedb.PendingNftMap)
		c.addUpdatePoolTxToQueue(nil, pendingDeletePoolTxs)

		if c.shouldCommit(curBlock) {
			start := time.Now()
			logx.Infof("commit new block, height=%d,blockSize=%d", curBlock.BlockHeight, curBlock.BlockSize)
			pendingUpdatePoolTxs = make([]*tx.Tx, 0, c.maxTxsPerBlock)
			stateDataCopy, err := c.buildStateDataCopy(curBlock)
			if err != nil {
				return err
			}

			c.preSaveBlockDataWorker.Enqueue(stateDataCopy)
			metrics.AccountAssetTreeQueueMetric.Set(float64(c.updateAssetTreeWorker.GetQueueSize()))

			metrics.L2BlockMemoryHeightMetric.Set(float64(stateDataCopy.CurrentBlock.BlockHeight))
			previousHeight := stateDataCopy.CurrentBlock.BlockHeight
			curBlock, err = c.bc.InitNewBlock()
			if err != nil {
				return fmt.Errorf("propose new block failed: %s", err.Error())
			}
			logx.Infof("2 init new block, current height=%d,previous height=%d,blockId=%d", curBlock.BlockHeight, previousHeight, curBlock.ID)

			metrics.AntsPoolGaugeMetric.WithLabelValues("smt-pool-cap").Set(float64(c.bc.Statedb.TreeCtx.RoutinePool().Cap()))
			metrics.AntsPoolGaugeMetric.WithLabelValues("smt-pool-free").Set(float64(c.bc.Statedb.TreeCtx.RoutinePool().Free()))
			metrics.AntsPoolGaugeMetric.WithLabelValues("smt-pool-running").Set(float64(c.bc.Statedb.TreeCtx.RoutinePool().Running()))

			metrics.AntsPoolGaugeMetric.WithLabelValues("committer-pool-cap").Set(float64(gopool.Cap()))
			metrics.AntsPoolGaugeMetric.WithLabelValues("committer-pool-free").Set(float64(gopool.Free()))
			metrics.AntsPoolGaugeMetric.WithLabelValues("committer-pool-running").Set(float64(gopool.Running()))

			metrics.CommitOperationMetics.Set(float64(time.Since(start).Milliseconds()))
		}
	}
}

//copy state cache
func (c *Committer) buildStateDataCopy(curBlock *block.Block) (*statedb.StateDataCopy, error) {
	gasAccount := c.bc.Statedb.StateCache.PendingAccountMap[types.GasAccount]
	if gasAccount != nil {
		if len(c.bc.Statedb.StateCache.PendingGasMap) != 0 {
			for assetId, delta := range c.bc.Statedb.StateCache.PendingGasMap {
				if asset, ok := gasAccount.AssetInfo[assetId]; ok {
					gasAccount.AssetInfo[assetId].Balance = ffmath.Add(asset.Balance, delta)
				} else {
					gasAccount.AssetInfo[assetId] = &types.AccountAsset{
						Balance:                  delta,
						OfferCanceledOrFinalized: types.ZeroBigInt,
					}
				}
				c.bc.Statedb.MarkAccountAssetsDirty(gasAccount.AccountIndex, []int64{assetId})
			}
		} else {
			assetsMap := c.bc.Statedb.GetDirtyAccountsAndAssetsMap()[gasAccount.AccountIndex]
			if assetsMap == nil {
				delete(c.bc.Statedb.StateCache.PendingAccountMap, types.GasAccount)
			}
		}
	}

	for _, formatAccount := range c.bc.Statedb.StateCache.PendingAccountMap {
		assetsMap := c.bc.Statedb.GetDirtyAccountsAndAssetsMap()[formatAccount.AccountIndex]
		if assetsMap == nil {
			return nil, fmt.Errorf("%d exists in PendingAccountMap but not in GetDirtyAccountsAndAssetsMap", formatAccount.AccountIndex)
		}
	}

	for accountIndex, _ := range c.bc.Statedb.GetDirtyAccountsAndAssetsMap() {
		_, exist := c.bc.Statedb.StateCache.GetPendingAccount(accountIndex)
		if !exist {
			accountInfo, err := c.bc.Statedb.GetFormatAccount(accountIndex)
			if err != nil {
				return nil, fmt.Errorf("get account info failed,accountIndex=%d,err=%s ", accountIndex, err.Error())
			}
			c.bc.Statedb.SetPendingAccount(accountIndex, accountInfo)
		}
	}

	for _, nftInfo := range c.bc.Statedb.StateCache.PendingNftMap {
		if c.bc.Statedb.GetDirtyNftMap()[nftInfo.NftIndex] == false {
			return nil, fmt.Errorf(strconv.FormatInt(nftInfo.NftIndex, 10) + " exists in PendingNftMap but not in DirtyNftMap")
		}
	}
	for nftIndex, _ := range c.bc.Statedb.StateCache.GetDirtyNftMap() {
		_, exist := c.bc.Statedb.StateCache.GetPendingNft(nftIndex)
		if !exist {
			nftInfo, err := c.bc.Statedb.GetNft(nftIndex)
			if err != nil {
				return nil, fmt.Errorf("get nft info failed,nftIndex=%d,err=%s ", nftIndex, err.Error())
			}
			c.bc.Statedb.SetPendingNft(nftIndex, nftInfo)
		}
	}

	addPendingAccounts := make([]*account.Account, 0)
	for _, accountInfo := range c.bc.Statedb.StateCache.PendingAccountMap {
		if accountInfo.AccountId != 0 {
			continue
		}
		newAccount, err := chain.FromFormatAccountInfo(accountInfo)
		if err != nil {
			return nil, fmt.Errorf("account info format failed: %s", err.Error())
		}
		newAccount.L2BlockHeight = curBlock.BlockHeight
		addPendingAccounts = append(addPendingAccounts, newAccount)
	}

	addPendingNfts := make([]*nft.L2Nft, 0)
	for _, nftInfo := range c.bc.Statedb.StateCache.PendingNftMap {
		nftInfo.L2BlockHeight = curBlock.BlockHeight
		if nftInfo.ID != 0 {
			continue
		}
		addPendingNfts = append(addPendingNfts, nftInfo)
	}

	updateAccountMap := make(map[int64]*types.AccountInfo, 0)
	updateNftMap := make(map[int64]*nft.L2Nft, 0)
	if len(addPendingAccounts) > 0 || len(addPendingNfts) > 0 {
		err := c.bc.DB().DB.Transaction(func(dbTx *gorm.DB) error {
			if len(addPendingAccounts) != 0 {
				err := c.bc.DB().AccountModel.BatchInsertInTransact(dbTx, addPendingAccounts)
				if err != nil {
					return fmt.Errorf("account batch insert or update failed: %s", err.Error())
				}
			}

			if len(addPendingNfts) != 0 {
				err := c.bc.DB().L2NftModel.BatchInsertInTransact(dbTx, addPendingNfts)
				if err != nil {
					return fmt.Errorf("l2nft batch insert or update failed: %s", err.Error())
				}
			}

			accountIndexes := make([]int64, 0, len(addPendingAccounts))
			for _, accountInfo := range addPendingAccounts {
				accountIndexes = append(accountIndexes, accountInfo.AccountIndex)
			}

			nftIndexes := make([]int64, 0, len(addPendingNfts))
			for _, nftInfo := range addPendingNfts {
				nftIndexes = append(nftIndexes, nftInfo.NftIndex)
			}

			accountIndexesJson, err := json.Marshal(accountIndexes)
			if err != nil {
				return fmt.Errorf("marshal accountIndexes failed:%s,blockHeight:%d", err, curBlock.BlockHeight)
			}
			nftIndexesJson, err := json.Marshal(nftIndexes)
			if err != nil {
				return fmt.Errorf("marshal nftIndexesJson failed:%s,blockHeight:%d", err, curBlock.BlockHeight)
			}

			curBlock.AccountIndexes = string(accountIndexesJson)
			curBlock.NftIndexes = string(nftIndexesJson)
			curBlock.BlockStatus = block.StatusPacked
			err = c.bc.DB().BlockModel.PreSaveBlockDataInTransact(dbTx, curBlock)
			if err != nil {
				return fmt.Errorf("PreSaveBlockDataInTransact failed:%s,blockHeight:%d", err, curBlock.BlockHeight)
			}
			return nil
		})
		if err != nil {
			return nil, fmt.Errorf("account or nft insert failed: %s", err.Error())
		}

		for _, accountInfo := range addPendingAccounts {
			c.bc.Statedb.StateCache.PendingAccountMap[accountInfo.AccountIndex].AccountId = int64(accountInfo.ID)
			updateAccountMap[accountInfo.AccountIndex] = c.bc.Statedb.StateCache.PendingAccountMap[accountInfo.AccountIndex]
		}
		for _, nftInfo := range addPendingNfts {
			c.bc.Statedb.StateCache.PendingNftMap[nftInfo.NftIndex].ID = nftInfo.ID
			updateNftMap[nftInfo.NftIndex] = c.bc.Statedb.StateCache.PendingNftMap[nftInfo.NftIndex]
		}
	}
	gasAccount = c.bc.Statedb.StateCache.PendingAccountMap[types.GasAccount]
	if gasAccount != nil {
		updateAccountMap[types.GasAccount] = gasAccount
	}
	c.bc.Statedb.SyncPendingAccountToMemoryCache(updateAccountMap)
	c.bc.Statedb.SyncPendingNftToMemoryCache(updateNftMap)
	c.addSyncAccountToRedisToQueue(updateAccountMap, updateNftMap)

	pendingAccountMap := make(map[int64]*types.AccountInfo, len(c.bc.Statedb.StateCache.PendingAccountMap))
	pendingNftMap := make(map[int64]*nft.L2Nft, len(c.bc.Statedb.StateCache.PendingNftMap))
	for _, accountInfo := range c.bc.Statedb.StateCache.PendingAccountMap {
		pendingAccountMap[accountInfo.AccountIndex] = accountInfo.DeepCopy()
	}
	for _, nftInfo := range c.bc.Statedb.StateCache.PendingNftMap {
		pendingNftMap[nftInfo.NftIndex] = nftInfo.DeepCopy()
	}
	c.bc.Statedb.StateCache.PendingAccountMap = pendingAccountMap
	c.bc.Statedb.StateCache.PendingNftMap = pendingNftMap

	stateDataCopy := &statedb.StateDataCopy{
		StateCache:   c.bc.Statedb.StateCache,
		CurrentBlock: curBlock,
	}
	return stateDataCopy, nil
}

//put the pool txs that need to be updated into the queue
func (c *Committer) addUpdatePoolTxToQueue(pendingUpdatePoolTxs []*tx.Tx, pendingDeletePoolTxs []*tx.Tx) {
	updatePoolTxMap := &UpdatePoolTx{}
	if pendingUpdatePoolTxs != nil {
		updatePoolTxMap.PendingUpdatePoolTxs = make([]*tx.Tx, 0, len(pendingUpdatePoolTxs))
		for _, poolTx := range pendingUpdatePoolTxs {
			updatePoolTxMap.PendingUpdatePoolTxs = append(updatePoolTxMap.PendingUpdatePoolTxs, poolTx.DeepCopy())
		}
	}
	if pendingDeletePoolTxs != nil {
		updatePoolTxMap.PendingDeletePoolTxs = make([]*tx.Tx, 0, len(pendingDeletePoolTxs))
		for _, poolTx := range pendingDeletePoolTxs {
			updatePoolTxMap.PendingDeletePoolTxs = append(updatePoolTxMap.PendingDeletePoolTxs, poolTx.DeepCopy())
		}
	}
	c.updatePoolTxWorker.Enqueue(updatePoolTxMap)
}

//update pool tx to StatusExecuted
func (c *Committer) updatePoolTxFunc(updatePoolTxMap *UpdatePoolTx) error {
	start := time.Now()
	if len(updatePoolTxMap.PendingUpdatePoolTxs) > 0 {
		ids := make([]uint, 0, len(updatePoolTxMap.PendingUpdatePoolTxs))
		updateNftIndexOrCollectionIdList := make([]*tx.PoolTx, 0)
		for _, pendingUpdatePoolTx := range updatePoolTxMap.PendingUpdatePoolTxs {
			ids = append(ids, pendingUpdatePoolTx.ID)
			if !pendingUpdatePoolTx.IsPartialUpdate {
				continue
			}
			updateNftIndexOrCollectionIdList = append(updateNftIndexOrCollectionIdList, &tx.PoolTx{
				BaseTx: tx.BaseTx{Model: gorm.Model{ID: pendingUpdatePoolTx.ID},
					NftIndex:         pendingUpdatePoolTx.NftIndex,
					CollectionId:     pendingUpdatePoolTx.CollectionId,
					AccountIndex:     pendingUpdatePoolTx.AccountIndex,
					IsCreateAccount:  pendingUpdatePoolTx.IsCreateAccount,
					FromAccountIndex: pendingUpdatePoolTx.FromAccountIndex,
					ToAccountIndex:   pendingUpdatePoolTx.ToAccountIndex,
				},
			})
		}
		if len(updateNftIndexOrCollectionIdList) > 0 {
			err := c.bc.TxPoolModel.BatchUpdateNftIndexOrCollectionId(updateNftIndexOrCollectionIdList)
			if err != nil {
				logx.Error("update tx pool failed:", err)
				return nil
			}
		}
		err := c.bc.TxPoolModel.UpdateTxsStatusAndHeightByIds(ids, tx.StatusExecuted, updatePoolTxMap.PendingUpdatePoolTxs[0].BlockHeight)
		if err != nil {
			logx.Error("update tx pool failed:", err)
		}
	}

	if len(updatePoolTxMap.PendingDeletePoolTxs) > 0 {
		poolTxIds := make([]uint, 0, len(updatePoolTxMap.PendingDeletePoolTxs))
		for _, poolTx := range updatePoolTxMap.PendingDeletePoolTxs {
			poolTxIds = append(poolTxIds, poolTx.ID)
		}
		err := c.bc.TxPoolModel.DeleteTxsBatch(poolTxIds, tx.StatusFailed, -1)
		if err != nil {
			logx.Error("update tx pool failed:", err)
		}
	}
	metrics.UpdatePoolTxsMetrics.Set(float64(time.Since(start).Milliseconds()))
	return nil
}

//Put the accounts and nfts data that need to be synchronized to redis into the queue
func (c *Committer) addSyncAccountToRedisToQueue(originPendingAccountMap map[int64]*types.AccountInfo, originPendingNftMap map[int64]*nft.L2Nft) {
	if len(originPendingAccountMap) == 0 && len(originPendingNftMap) == 0 {
		return
	}
	pendingMap := &PendingMap{
		PendingAccountMap: make(map[int64]*types.AccountInfo, len(originPendingAccountMap)),
		PendingNftMap:     make(map[int64]*nft.L2Nft, len(originPendingNftMap)),
	}
	for _, accountInfo := range originPendingAccountMap {
		pendingMap.PendingAccountMap[accountInfo.AccountIndex] = accountInfo.DeepCopy()
	}
	for _, nftInfo := range originPendingNftMap {
		pendingMap.PendingNftMap[nftInfo.NftIndex] = nftInfo.DeepCopy()
	}
	c.syncAccountToRedisWorker.Enqueue(pendingMap)
}

//sync accounts and nfts to redis
func (c *Committer) syncAccountToRedisFunc(pendingMap *PendingMap) error {
	start := time.Now()
	c.bc.Statedb.SyncPendingAccountToRedis(pendingMap.PendingAccountMap)
	c.bc.Statedb.SyncPendingNftToRedis(pendingMap.PendingNftMap)
	metrics.SyncAccountToRedisMetrics.Set(float64(time.Since(start).Milliseconds()))
	return nil
}

//preSaveBlockData,eg:AccountIndexes,NftIndexes
func (c *Committer) preSaveBlockDataFunc(stateDataCopy *statedb.StateDataCopy) error {
	start := time.Now()
	logx.Infof("preSaveBlockDataFunc start, blockHeight:%d", stateDataCopy.CurrentBlock.BlockHeight)
	accountIndexes := make([]int64, 0, len(stateDataCopy.StateCache.PendingAccountMap))
	for _, accountInfo := range stateDataCopy.StateCache.PendingAccountMap {
		accountIndexes = append(accountIndexes, accountInfo.AccountIndex)
	}

	nftIndexes := make([]int64, 0, len(stateDataCopy.StateCache.PendingNftMap))
	for _, nftInfo := range stateDataCopy.StateCache.PendingNftMap {
		nftIndexes = append(nftIndexes, nftInfo.NftIndex)
	}

	accountIndexesJson, err := json.Marshal(accountIndexes)
	if err != nil {
		return fmt.Errorf("marshal accountIndexes failed:%s,blockHeight:%d", err, stateDataCopy.CurrentBlock.BlockHeight)
	}
	nftIndexesJson, err := json.Marshal(nftIndexes)
	if err != nil {
		return fmt.Errorf("marshal nftIndexesJson failed:%s,blockHeight:%s", err, stateDataCopy.CurrentBlock.BlockHeight)
	}

	stateDataCopy.CurrentBlock.AccountIndexes = string(accountIndexesJson)
	stateDataCopy.CurrentBlock.NftIndexes = string(nftIndexesJson)
	stateDataCopy.CurrentBlock.BlockStatus = block.StatusPacked

	err = c.bc.DB().DB.Transaction(func(dbTx *gorm.DB) error {
		return c.bc.DB().BlockModel.PreSaveBlockDataInTransact(dbTx, stateDataCopy.CurrentBlock)
	})
	if err != nil {
		return fmt.Errorf("preSaveBlockDataFunc failed:%s,blockHeight:%d", err, stateDataCopy.CurrentBlock.BlockHeight)
	}

	latestVerifiedBlockNr, err := c.bc.BlockModel.GetLatestVerifiedHeight()
	if err != nil {
		return fmt.Errorf("get latest verified height failed:%s", err.Error())
	}
	c.bc.Statedb.UpdatePrunedBlockHeight(latestVerifiedBlockNr)

	metrics.PreSaveBlockDataMetrics.WithLabelValues("all").Set(float64(time.Since(start).Milliseconds()))
	c.updateAssetTreeWorker.Enqueue(stateDataCopy)
	return nil
}

//compute account asset hash, commit asset smt,compute account leaf hash, compute nft leaf hash
func (c *Committer) updateAssetTreeFunc(stateDataCopy *statedb.StateDataCopy) error {
	start := time.Now()
	metrics.UpdateAssetTreeTxMetrics.Add(float64(len(stateDataCopy.StateCache.Txs)))
	logx.Infof("updateAssetTreeFunc blockHeight:%d,blockId:%d", stateDataCopy.CurrentBlock.BlockHeight, stateDataCopy.CurrentBlock.ID)
	err := c.bc.UpdateAssetTree(stateDataCopy)
	if err != nil {
		return fmt.Errorf("updateAssetTreeFunc failed:%s,blockHeight:%d", err, stateDataCopy.CurrentBlock.BlockHeight)
	}
	c.updateAccountAndNftTreeWorker.Enqueue(stateDataCopy)
	metrics.AccountAndNftTreeQueueMetric.Set(float64(c.updateAccountAndNftTreeWorker.GetQueueSize()))
	metrics.UpdateAccountAssetTreeMetrics.Set(float64(time.Since(start).Milliseconds()))
	return nil
}

// UpdateAccountAndNftTree multi set account tree with version,multi set nft tree with version
// commit account and nft tree
// build Block CompressedBlock PendingAccount PendingAccountHistory PendingNft PendingNftHistory
func (c *Committer) updateAccountAndNftTreeFunc(stateDataCopy *statedb.StateDataCopy) error {
	start := time.Now()
	metrics.UpdateAccountAndNftTreeTxMetrics.Add(float64(len(stateDataCopy.StateCache.Txs)))

	logx.Infof("updateAccountAndNftTreeFunc blockHeight:%d,blockId:%d", stateDataCopy.CurrentBlock.BlockHeight, stateDataCopy.CurrentBlock.ID)
	blockSize := c.computeCurrentBlockSize(stateDataCopy)
	if blockSize < len(stateDataCopy.StateCache.Txs) {
		return fmt.Errorf("block size too small")
	}

	blockStates, err := c.bc.UpdateAccountAndNftTree(blockSize, stateDataCopy)
	if err != nil {
		return fmt.Errorf("updateAccountAndNftTreeFunc failed:%s,blockHeight:%d", err, stateDataCopy.CurrentBlock.BlockHeight)
	}

	c.saveBlockDataWorker.Enqueue(blockStates)

	metrics.L2BlockRedisHeightMetric.Set(float64(blockStates.Block.BlockHeight))
	metrics.AccountLatestVersionTreeMetric.Set(float64(c.bc.StateDB().AccountTree.LatestVersion()))
	metrics.AccountRecentVersionTreeMetric.Set(float64(c.bc.StateDB().AccountTree.RecentVersion()))
	metrics.NftTreeLatestVersionMetric.Set(float64(c.bc.StateDB().NftTree.LatestVersion()))
	metrics.NftTreeRecentVersionMetric.Set(float64(c.bc.StateDB().NftTree.RecentVersion()))
	metrics.UpdateAccountTreeAndNftTreeMetrics.Set(float64(time.Since(start).Milliseconds()))

	return nil
}

//save block data
func (c *Committer) saveBlockDataFunc(blockStates *block.BlockStates) error {
	start := time.Now()
	logx.Infof("saveBlockDataFunc start, blockHeight:%d", blockStates.Block.BlockHeight)
	totalTask := 0
	errChan := make(chan error, 1)
	defer close(errChan)
	var err error

	poolTxIds := make([]uint, 0, len(blockStates.Block.Txs))
	updateNftIndexOrCollectionIdList := make([]*tx.PoolTx, 0)

	for _, poolTx := range blockStates.Block.Txs {
		poolTxIds = append(poolTxIds, poolTx.ID)
		if !poolTx.IsPartialUpdate {
			continue
		}
		updateNftIndexOrCollectionIdList = append(updateNftIndexOrCollectionIdList, &tx.PoolTx{BaseTx: tx.BaseTx{
			Model:            gorm.Model{ID: poolTx.ID},
			NftIndex:         poolTx.NftIndex,
			CollectionId:     poolTx.CollectionId,
			AccountIndex:     poolTx.AccountIndex,
			IsCreateAccount:  poolTx.IsCreateAccount,
			FromAccountIndex: poolTx.FromAccountIndex,
			ToAccountIndex:   poolTx.ToAccountIndex,
		}})
	}

	blockStates.Block.ClearTxsModel()
	totalTask++
	err = func(poolTxIds []uint, blockHeight int64, updateNftIndexOrCollectionIdList []*tx.PoolTx) error {
		return c.pool.Submit(func() {
			start := time.Now()
			if len(updateNftIndexOrCollectionIdList) > 0 {
				err := c.bc.TxPoolModel.BatchUpdateNftIndexOrCollectionId(updateNftIndexOrCollectionIdList)
				if err != nil {
					logx.Error("update tx pool failed:", err)
					errChan <- err
					return
				}
			}

			err = c.bc.DB().TxPoolModel.DeleteTxsBatch(poolTxIds, tx.StatusExecuted, blockHeight)
			metrics.DeletePoolTxMetrics.Set(float64(time.Since(start).Milliseconds()))
			if err != nil {
				errChan <- err
				return
			}
			errChan <- nil
		})
	}(poolTxIds, blockStates.Block.BlockHeight, updateNftIndexOrCollectionIdList)
	if err != nil {
		return fmt.Errorf("DeleteTxsBatch failed: %s", err.Error())
	}

	pendingAccountLen := len(blockStates.PendingAccount)
	if pendingAccountLen > 0 {
		sort.SliceStable(blockStates.PendingAccount, func(i, j int) bool {
			return blockStates.PendingAccount[i].AccountIndex < blockStates.PendingAccount[j].AccountIndex
		})
		fromIndex := 0
		limit := 100
		toIndex := limit
		for {
			if fromIndex >= pendingAccountLen {
				break
			}
			if toIndex > pendingAccountLen {
				toIndex = pendingAccountLen
			}
			accounts := blockStates.PendingAccount[fromIndex:toIndex]
			fromIndex = toIndex
			toIndex += limit

			totalTask++
			err := func(accounts []*account.Account) error {
				return c.pool.Submit(func() {
					start := time.Now()
					err = c.bc.DB().DB.Transaction(func(dbTx *gorm.DB) error {
						return c.bc.DB().AccountModel.BatchInsertOrUpdateInTransact(dbTx, accounts)
					})
					metrics.SaveAccountsGoroutineMetrics.Set(float64(time.Since(start).Milliseconds()))
					if err != nil {
						errChan <- err
						return
					}
					errChan <- nil
				})
			}(accounts)
			if err != nil {
				return fmt.Errorf("batchInsertOrUpdate accounts failed: %s", err.Error())
			}
		}
	}
	pendingAccountHistoryLen := len(blockStates.PendingAccountHistory)
	if pendingAccountHistoryLen > 0 {
		fromIndex := 0
		limit := 100
		toIndex := limit
		for {
			if fromIndex >= pendingAccountHistoryLen {
				break
			}
			if toIndex > pendingAccountHistoryLen {
				toIndex = pendingAccountHistoryLen
			}
			accountHistories := blockStates.PendingAccountHistory[fromIndex:toIndex]
			fromIndex = toIndex
			toIndex += limit

			totalTask++
			err := func(accountHistories []*account.AccountHistory) error {
				return c.pool.Submit(func() {
					start := time.Now()
					err = c.bc.DB().DB.Transaction(func(dbTx *gorm.DB) error {
						return c.bc.DB().AccountHistoryModel.CreateAccountHistoriesInTransact(dbTx, accountHistories)
					})
					metrics.AddAccountHistoryMetrics.Set(float64(time.Since(start).Milliseconds()))
					if err != nil {
						errChan <- err
						return
					}
					errChan <- nil
				})
			}(accountHistories)
			if err != nil {
				return fmt.Errorf("createAccountHistories failed: %s", err.Error())
			}
		}
	}

	pendingNftLen := len(blockStates.PendingNft)
	if pendingNftLen > 0 {
		sort.SliceStable(blockStates.PendingNft, func(i, j int) bool {
			return blockStates.PendingNft[i].NftIndex < blockStates.PendingNft[j].NftIndex
		})
		fromIndex := 0
		limit := 100
		toIndex := limit
		for {
			if fromIndex >= pendingNftLen {
				break
			}
			if toIndex > pendingNftLen {
				toIndex = pendingNftLen
			}
			nfts := blockStates.PendingNft[fromIndex:toIndex]
			fromIndex = toIndex
			toIndex += limit

			totalTask++
			err := func(nfts []*nft.L2Nft) error {
				return c.pool.Submit(func() {
					start := time.Now()
					err = c.bc.DB().DB.Transaction(func(dbTx *gorm.DB) error {
						return c.bc.DB().L2NftModel.BatchInsertOrUpdateInTransact(dbTx, nfts)
					})
					metrics.SaveAccountsGoroutineMetrics.Set(float64(time.Since(start).Milliseconds()))
					if err != nil {
						errChan <- err
						return
					}
					errChan <- nil
				})
			}(nfts)
			if err != nil {
				return fmt.Errorf("batchInsertOrUpdate nfts failed: %s", err.Error())
			}
		}
	}
	pendingNftHistoryLen := len(blockStates.PendingNftHistory)
	if pendingNftHistoryLen > 0 {
		fromIndex := 0
		limit := 100
		toIndex := limit
		for {
			if fromIndex >= pendingNftHistoryLen {
				break
			}
			if toIndex > pendingNftHistoryLen {
				toIndex = pendingNftHistoryLen
			}
			nftHistories := blockStates.PendingNftHistory[fromIndex:toIndex]
			fromIndex = toIndex
			toIndex += limit

			totalTask++
			err := func(nftHistories []*nft.L2NftHistory) error {
				return c.pool.Submit(func() {
					start := time.Now()
					err = c.bc.DB().DB.Transaction(func(dbTx *gorm.DB) error {
						return c.bc.DB().L2NftHistoryModel.CreateNftHistoriesInTransact(dbTx, nftHistories)
					})
					metrics.AddAccountHistoryMetrics.Set(float64(time.Since(start).Milliseconds()))
					if err != nil {
						errChan <- err
						return
					}
					errChan <- nil
				})
			}(nftHistories)
			if err != nil {
				return fmt.Errorf("createNftHistories failed: %s", err.Error())
			}
		}
	}

	txsLen := len(blockStates.Block.Txs)
	if txsLen > 0 {
		fromIndex := 0
		limit := 100
		toIndex := limit
		for {
			if fromIndex >= txsLen {
				break
			}
			if toIndex > txsLen {
				toIndex = txsLen
			}
			txs := blockStates.Block.Txs[fromIndex:toIndex]
			fromIndex = toIndex
			toIndex += limit
			totalTask++
			err := func(txs []*tx.Tx) error {
				return c.pool.Submit(func() {
					start := time.Now()
					err = c.bc.DB().TxModel.CreateTxs(txs)
					metrics.AddTxsMetrics.Set(float64(time.Since(start).Milliseconds()))
					if err != nil {
						errChan <- err
						return
					}
					errChan <- nil
				})
			}(txs)
			if err != nil {
				return fmt.Errorf("CreateTxs failed: %s", err.Error())
			}
		}

		txDetails := make([]*tx.TxDetail, 0)
		for _, txInfo := range blockStates.Block.Txs {
			txDetails = append(txDetails, txInfo.TxDetails...)
		}
		txDetailsLen := len(txDetails)
		if txDetailsLen > 0 {
			fromIndex := 0
			limit := 100
			toIndex := limit
			for {
				if fromIndex >= txDetailsLen {
					break
				}
				if toIndex > txDetailsLen {
					toIndex = txDetailsLen
				}
				txDetailsSlice := txDetails[fromIndex:toIndex]
				fromIndex = toIndex
				toIndex += limit
				totalTask++
				err := func(txDetails []*tx.TxDetail) error {
					return c.pool.Submit(func() {
						start := time.Now()
						err = c.bc.DB().TxDetailModel.CreateTxDetails(txDetails)
						metrics.AddTxDetailsMetrics.Set(float64(time.Since(start).Milliseconds()))
						if err != nil {
							errChan <- err
							return
						}
						errChan <- nil
					})
				}(txDetailsSlice)
				if err != nil {
					return fmt.Errorf("CreateTxDetails failed: %s", err.Error())
				}
			}
		}
	}
	for i := 0; i < totalTask; i++ {
		err := <-errChan
		if err != nil {
			return fmt.Errorf("saveBlockDataFunc failed: %s", err.Error())
		}
	}

	metrics.SaveBlockDataMetrics.WithLabelValues("all").Set(float64(time.Since(start).Milliseconds()))
	c.finalSaveBlockDataWorker.Enqueue(blockStates)
	return nil
}

//final save block data
func (c *Committer) finalSaveBlockDataFunc(blockStates *block.BlockStates) error {
	start := time.Now()
	logx.Infof("finalSaveBlockDataFunc start, blockHeight:%d", blockStates.Block.BlockHeight)
	// update db
	err := c.bc.DB().DB.Transaction(func(tx *gorm.DB) error {
		if blockStates.CompressedBlock != nil {
			start := time.Now()
			err := c.bc.DB().CompressedBlockModel.CreateCompressedBlockInTransact(tx, blockStates.CompressedBlock)
			metrics.FinalSaveBlockDataMetrics.WithLabelValues("add_compressed_block").Set(float64(time.Since(start).Milliseconds()))
			if err != nil {
				return err
			}
		}
		start := time.Now()
		err := c.bc.DB().BlockModel.UpdateBlockToPendingInTransact(tx, blockStates.Block)
		if err != nil {
			return err
		}
		metrics.FinalSaveBlockDataMetrics.WithLabelValues("update_block_to_pending").Set(float64(time.Since(start).Milliseconds()))
		return nil
	})
	if err != nil {
		return fmt.Errorf("finalSaveBlockDataFunc failed:%s,blockHeight:%d", err.Error(), blockStates.Block.BlockHeight)
	}
	c.bc.Statedb.UpdateMaxPoolTxIdFinished(blockStates.Block.Txs[len(blockStates.Block.Txs)-1].PoolTxId)
	metrics.L2BlockDbHeightMetric.Set(float64(blockStates.Block.BlockHeight))
	metrics.FinalSaveBlockDataMetrics.WithLabelValues("all").Set(float64(time.Since(start).Milliseconds()))
	return nil
}

//create new block
func (c *Committer) createNewBlock(curBlock *block.Block) error {
	return c.bc.DB().DB.Transaction(func(dbTx *gorm.DB) error {
		return c.bc.BlockModel.CreateBlockInTransact(dbTx, curBlock)
	})
}

func (c *Committer) shouldCommit(curBlock *block.Block) bool {
	//After the rollback, re-execute tx and form a block  based on the block size,because curBlock.CreatedAt does not change
	if c.bc.Statedb.NeedRestoreExecutedTxs() {
		if len(c.bc.Statedb.Txs) >= c.maxTxsPerBlock {
			return true
		}
		return false
	}
	var now = time.Now()
	if (len(c.bc.Statedb.Txs) > 0 && now.Unix()-curBlock.CreatedAt.Unix() >= int64(c.maxCommitterInterval)) ||
		len(c.bc.Statedb.Txs) >= c.maxTxsPerBlock {
		return true
	}

	return false
}

func (c *Committer) computeCurrentBlockSize(stateCopy *statedb.StateDataCopy) int {
	var blockSize int
	for i := 0; i < len(c.optionalBlockSizes); i++ {
		if len(stateCopy.StateCache.Txs) <= c.optionalBlockSizes[i] {
			blockSize = c.optionalBlockSizes[i]
			break
		}
	}
	return blockSize
}

func (c *Committer) getLatestExecutedRequestId() (int64, error) {
	statuses := []int{
		tx.StatusExecuted,
		tx.StatusPacked,
		tx.StatusCommitted,
		tx.StatusVerified,
	}

	latestTx, err := c.bc.TxPoolModel.GetLatestTx(types.GetL1TxTypes(), statuses)
	if err != nil && err != types.DbErrNotFound {
		logx.Severef("get latest executed tx failed: %v", err)
		return -1, err
	} else if err == types.DbErrNotFound {
		return -1, nil
	}
	return latestTx.L1RequestId, nil
}

func (c *Committer) loadAllAccounts() error {
	start := time.Now()
	logx.Infof("load all accounts start")
	totalTask := 0
	errChan := make(chan error, 1)
	defer close(errChan)

	batchReloadSize := 1000
	maxAccountIndex, err := c.bc.AccountModel.GetMaxAccountIndex()
	if err != nil && err != types.DbErrNotFound {
		return fmt.Errorf("load all accounts failed: %s", err.Error())
	}
	if maxAccountIndex == -1 {
		return nil
	}
	for i := 0; int64(i) <= maxAccountIndex; i += batchReloadSize {
		toAccountIndex := int64(i+batchReloadSize) - 1
		if toAccountIndex > maxAccountIndex {
			toAccountIndex = maxAccountIndex
		}
		totalTask++
		err := func(fromAccountIndex int64, toAccountIndex int64) error {
			return c.pool.Submit(func() {
				start := time.Now()
				accounts, err := c.bc.AccountModel.GetByAccountIndexRange(fromAccountIndex, toAccountIndex)
				if err != nil && err != types.DbErrNotFound {
					logx.Severef("load all accounts failed:%s", err.Error())
					errChan <- err
					return
				}
				for _, accountInfo := range accounts {
					formatAccount, err := chain.ToFormatAccountInfo(accountInfo)
					if err != nil {
						logx.Severef("load all accounts failed:%s", err.Error())
						errChan <- err
						return
					}
					c.bc.Statedb.AccountCache.Add(accountInfo.AccountIndex, formatAccount)
					c.bc.Statedb.L1AddressCache.Add(formatAccount.L1Address, accountInfo.AccountIndex)
				}
				logx.Infof("GetByNftIndexRange cost time %s", float64(time.Since(start).Milliseconds()))
				errChan <- nil
			})
		}(int64(i), toAccountIndex)
		if err != nil {
			return fmt.Errorf("load all accounts failed: %s", err.Error())
		}
	}

	for i := 0; i < totalTask; i++ {
		err := <-errChan
		if err != nil {
			return fmt.Errorf("load all accounts failed:  %s", err.Error())
		}
	}
	logx.Infof("load all accounts end. cost time %s", float64(time.Since(start).Milliseconds()))
	return nil
}

func (c *Committer) loadAllNfts() error {
	start := time.Now()
	logx.Infof("load all nfts start")
	totalTask := 0
	errChan := make(chan error, 1)
	defer close(errChan)

	batchReloadSize := 1000
	maxNftIndex, err := c.bc.L2NftModel.GetMaxNftIndex()
	if err != nil && err != types.DbErrNotFound {
		return fmt.Errorf("load all nfts failed:  %s", err.Error())
	}
	if maxNftIndex == -1 {
		return nil
	}
	for i := 0; int64(i) <= maxNftIndex; i += batchReloadSize {
		toNftIndex := int64(i+batchReloadSize) - 1
		if toNftIndex > maxNftIndex {
			toNftIndex = maxNftIndex
		}
		totalTask++
		err := func(fromNftIndex int64, toNftIndex int64) error {
			return c.pool.Submit(func() {
				start := time.Now()
				nfts, err := c.bc.L2NftModel.GetByNftIndexRange(fromNftIndex, toNftIndex)
				if err != nil && err != types.DbErrNotFound {
					logx.Severef("load all nfts failed:%s", err.Error())
					errChan <- err
					return
				}
				for _, nftInfo := range nfts {
					c.bc.Statedb.NftCache.Add(nftInfo.NftIndex, nftInfo)
				}
				logx.Infof("GetByNftIndexRange cost time %s", float64(time.Since(start).Milliseconds()))
				errChan <- nil
			})
		}(int64(i), toNftIndex)
		if err != nil {
			return fmt.Errorf("load all nfts failed:  %s", err.Error())
		}
	}

	for i := 0; i < totalTask; i++ {
		err := <-errChan
		if err != nil {
			return fmt.Errorf("load all nfts failed:  %s", err.Error())
		}
	}
	logx.Infof("load all nfts end. cost time %s", float64(time.Since(start).Milliseconds()))
	return nil
}

func (c *Committer) PendingTxNum() {
	txStatuses := []int64{tx.StatusPending}
	pendingTxCount, _ := c.bc.TxPoolModel.GetTxsTotalCount(tx.GetTxWithStatuses(txStatuses))
	metrics.PendingTxNumMetrics.Set(float64(pendingTxCount))
}

func (c *Committer) CompensatePendingPoolTx() {
	fromCreatAt := time.Now().Add(time.Duration(-10*c.maxCommitterInterval) * time.Second).UnixMilli()
	pendingTxs, err := c.bc.TxPoolModel.GetTxsByStatusAndCreateTime(tx.StatusPending, time.UnixMilli(fromCreatAt), c.bc.Statedb.GetMaxPoolTxIdFinished())
	if err != nil {
		logx.Errorf("get pending transactions from tx pool for compensation failed:%s", err.Error())
		return
	}

	for _, poolTx := range pendingTxs {
		logx.Severef("get pending transactions from tx pool for compensation id:%s", poolTx.ID)
		_, found := c.bc.Statedb.MemCache.Get(dbcache.PendingPoolTxKeyByPoolTxId(poolTx.ID))
		if found {
			logx.Infof("add pool tx to the queue repeatedly in the compensation task id:%s", poolTx.ID)
			continue
		}
		c.bc.Statedb.MemCache.SetWithTTL(dbcache.PendingPoolTxKeyByPoolTxId(poolTx.ID), poolTx.ID, 0, time.Duration(c.maxCommitterInterval*50)*time.Second)
		c.executeTxWorker.Enqueue(poolTx)
	}
}

func (c *Committer) Shutdown() {
	c.running = false
	c.executeTxWorker.Stop()
	c.syncAccountToRedisWorker.Stop()
	c.updatePoolTxWorker.Stop()
	c.updateAssetTreeWorker.Stop()
	c.updateAccountAndNftTreeWorker.Stop()
	c.preSaveBlockDataWorker.Stop()
	c.saveBlockDataWorker.Stop()
	c.finalSaveBlockDataWorker.Stop()
	c.bc.Statedb.Close()
	c.bc.ChainDB.Close()
}

func (c *Committer) SyncNftIndexServer() error {
	histories, err := c.bc.L2NftMetadataHistoryModel.GetL2NftMetadataHistoryList(nft.StatusNftIndex)
	if err != nil {
		if err == types.DbErrSqlOperation {
			return err
		}
		return nil
	}
	for _, history := range histories {
		poolTx, err := c.bc.TxPoolModel.GetTxUnscopedByTxHash(history.TxHash)
		if err != nil {
			return err
		}
		if poolTx.TxStatus == tx.StatusFailed {
			err = c.bc.L2NftMetadataHistoryModel.DeleteInTransact(history.ID)
			if err != nil {
				return err
			}
		} else if poolTx.TxStatus == tx.StatusExecuted {
			tx, err := c.bc.TxModel.GetTxByHash(history.TxHash)
			if err != nil {
				return err
			}
			history.NftIndex = tx.NftIndex
			history.Status = nft.NotConfirmed
			err = c.bc.L2NftMetadataHistoryModel.UpdateL2NftMetadataHistoryInTransact(history)
			if err != nil {
				return err
			}
		}
	}
	return nil
}

func (c *Committer) SendIpfsServer() error {
	histories, err := c.bc.L2NftMetadataHistoryModel.GetL2NftMetadataHistoryList(nft.NotConfirmed)
	if err != nil {
		if err == types.DbErrSqlOperation {
			return err
		}
		return nil
	}
	for _, history := range histories {
		err = saveIpfs(history)
		if err != nil {
			return err
		}
		err = c.bc.L2NftMetadataHistoryModel.UpdateL2NftMetadataHistoryInTransact(history)
		if err != nil {
			return err
		}
	}
	return nil
}

func saveIpfs(history *nft.L2NftMetadataHistory) error {
	cid, err := common.Ipfs.Upload(history.Mutable)
	if err != nil {
		return err
	}
	_, err = common.Ipfs.PublishWithDetails(cid, history.IpnsName)
	if err != nil {
		return err
	}
	history.Status = nft.Confirmed
	history.IpnsCid = cid
	return nil
}

func (c *Committer) RefreshServer() error {
	limit := 500
	offset := 0
	for {
		histories, err := c.bc.L2NftMetadataHistoryModel.GetL2NftMetadataHistoryPage(nft.Confirmed, limit, offset)
		if err != nil {
			if err == types.DbErrSqlOperation {
				return err
			}
			return nil
		}
		for _, hostory := range histories {
			_, err = common.Ipfs.PublishWithDetails(hostory.IpnsCid, hostory.IpnsName)
			if err != nil {
				return err
			}
		}
		if len(histories) < limit {
			break
		} else {
			offset = offset + limit
		}
	}
	return nil
}<|MERGE_RESOLUTION|>--- conflicted
+++ resolved
@@ -94,9 +94,6 @@
 	if saveBlockDataPoolSize == 0 {
 		saveBlockDataPoolSize = 100
 	}
-<<<<<<< HEAD
-	pool, err := ants.NewPool(saveBlockDataPoolSize)
-=======
 	if config.BlockConfig.MaxPackedInterval == 0 {
 		config.BlockConfig.MaxPackedInterval = MaxPackedInterval
 	}
@@ -104,7 +101,6 @@
 		//sets up panic handler.
 		panic("worker exits from a panic")
 	}))
->>>>>>> 082e4962
 	common.NewIPFS(config.IpfsUrl)
 	committer := &Committer{
 		running:              true,
@@ -202,21 +198,6 @@
 	}
 	limit := 1000
 	pendingTxs := make([]*tx.Tx, 0)
-<<<<<<< HEAD
-	if c.bc.Statedb.NeedRestoreExecutedTxs() {
-		pendingTxs, err = c.bc.TxPoolModel.GetTxsByStatusAndIdRange(tx.StatusPending, executedTxMaxId+1, c.bc.Statedb.MaxPollTxIdRollbackImmutable)
-		if err != nil {
-			logx.Errorf("get rollback transactions from tx pool failed:%s", err.Error())
-			panic("get rollback transactions from tx pool failed: " + err.Error())
-		}
-		executedTxMaxId = c.bc.Statedb.MaxPollTxIdRollbackImmutable
-		metrics.GetPendingTxsToQueueMetric.Set(float64(len(pendingTxs)))
-		for _, poolTx := range pendingTxs {
-			c.executeTxWorker.Enqueue(poolTx)
-		}
-	}
-=======
->>>>>>> 082e4962
 
 	for {
 		if !c.running {
@@ -275,12 +256,8 @@
 	}
 }
 
-<<<<<<< HEAD
-func (c *Committer) executeTxFunc() {
-=======
 //execute tx,generate a block
 func (c *Committer) executeTxFunc() error {
->>>>>>> 082e4962
 	l1LatestRequestId, err := c.getLatestExecutedRequestId()
 	if err != nil {
 		return fmt.Errorf("get latest executed request id failed:%s", err.Error())
@@ -294,10 +271,6 @@
 		if curBlock.BlockStatus > block.StatusProposing {
 			previousHeight := curBlock.BlockHeight
 			curBlock, err = c.bc.InitNewBlock()
-<<<<<<< HEAD
-			logx.Infof("1 init new block, current height=%d,previous height=%d,blockId=%d", curBlock.BlockHeight, previousHeight, curBlock.ID)
-=======
->>>>>>> 082e4962
 			if err != nil {
 				return fmt.Errorf("propose new block failed: %s", err.Error())
 			}
@@ -342,12 +315,7 @@
 				c.bc.Statedb.UpdateNeedRestoreExecutedTxs(false)
 				err := c.bc.DB().BlockModel.DeleteBlockGreaterThanHeight(curBlock.BlockHeight, []int{block.StatusProposing, block.StatusPacked})
 				if err != nil {
-<<<<<<< HEAD
-					logx.Errorf("DeleteBlockGreaterThanHeight failed:%s,blockHeight:%d", err.Error(), curBlock.BlockHeight)
-					panic("DeleteBlockGreaterThanHeight failed: " + err.Error())
-=======
 					return fmt.Errorf("DeleteBlockGreaterThanHeight failed:%s,blockHeight:%d", err.Error(), curBlock.BlockHeight)
->>>>>>> 082e4962
 				}
 				c.bc.ClearRollbackBlockMap()
 			}
@@ -374,12 +342,7 @@
 			if types.IsPriorityOperationTx(poolTx.TxType) {
 				metrics.PriorityOperationMetric.Set(float64(poolTx.L1RequestId))
 				if l1LatestRequestId != -1 && poolTx.L1RequestId != l1LatestRequestId+1 {
-<<<<<<< HEAD
-					logx.Severef("invalid request id=%s,txHash=%s", strconv.Itoa(int(poolTx.L1RequestId)), err.Error())
-					panic("invalid request id=" + strconv.Itoa(int(poolTx.L1RequestId)) + ",txHash=" + poolTx.TxHash)
-=======
 					return fmt.Errorf("invalid request id=%s", strconv.Itoa(int(poolTx.L1RequestId)))
->>>>>>> 082e4962
 				}
 				l1LatestRequestId = poolTx.L1RequestId
 			}
