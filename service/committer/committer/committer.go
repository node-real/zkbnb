package committer

import (
	"encoding/json"
	"fmt"
	"github.com/bnb-chain/zkbnb-crypto/ffmath"
	"github.com/bnb-chain/zkbnb/common"
	"github.com/bnb-chain/zkbnb/common/gopool"
	"github.com/bnb-chain/zkbnb/common/log"
	"github.com/bnb-chain/zkbnb/common/metrics"
	"github.com/bnb-chain/zkbnb/core/statedb"
	"github.com/bnb-chain/zkbnb/dao/account"
	"github.com/bnb-chain/zkbnb/dao/dbcache"
	"github.com/bnb-chain/zkbnb/dao/nft"
	"github.com/panjf2000/ants/v2"
	"sort"
	"strconv"
	"time"

	"github.com/zeromicro/go-zero/core/logx"
	"gorm.io/gorm"

	"github.com/bnb-chain/zkbnb/common/chain"
	"github.com/bnb-chain/zkbnb/core"
	"github.com/bnb-chain/zkbnb/dao/block"
	"github.com/bnb-chain/zkbnb/dao/tx"
	"github.com/bnb-chain/zkbnb/types"
)

const (
	MaxPackedInterval = 60 * 1
)

type Config struct {
	core.ChainConfig

	BlockConfig struct {
		OptionalBlockSizes []int
		//second
		MaxPackedInterval     int  `json:",optional"`
		SaveBlockDataPoolSize int  `json:",optional"`
		RollbackOnly          bool `json:",optional"`
	}
	LogConf logx.LogConf
	IpfsUrl string
}

type Committer struct {
	running              bool
	config               *Config
	maxTxsPerBlock       int
	maxCommitterInterval int
	optionalBlockSizes   []int

	bc                            *core.BlockChain
	executeTxWorker               *core.TxWorker
	updatePoolTxWorker            *core.Worker
	syncAccountToRedisWorker      *core.Worker
	updateAssetTreeWorker         *core.Worker
	updateAccountAndNftTreeWorker *core.Worker
	preSaveBlockDataWorker        *core.Worker
	saveBlockDataWorker           *core.Worker
	finalSaveBlockDataWorker      *core.Worker
	pool                          *ants.Pool
}

type PendingMap struct {
	PendingAccountMap map[int64]*types.AccountInfo
	PendingNftMap     map[int64]*nft.L2Nft
}
type UpdatePoolTx struct {
	PendingUpdatePoolTxs []*tx.Tx
	PendingDeletePoolTxs []*tx.Tx
}

//work flow: pullPoolTxsToQueue->executeTxFunc->updatePoolTxFunc->preSaveBlockDataFunc
//->updateAssetTreeFunc->updateAccountAndNftTreeFunc->saveBlockDataFunc->finalSaveBlockDataFunc

func NewCommitter(config *Config) (*Committer, error) {
	if len(config.BlockConfig.OptionalBlockSizes) == 0 {
		return nil, types.AppErrNilOptionalBlockSize
	}

	err := metrics.InitCommitterMetrics()
	if err != nil {
		return nil, err
	}

	bc, err := core.NewBlockChain(&config.ChainConfig, "committer")
	if err != nil {
		return nil, fmt.Errorf("new blockchain error: %v", err)
	}

	saveBlockDataPoolSize := config.BlockConfig.SaveBlockDataPoolSize
	if saveBlockDataPoolSize == 0 {
		saveBlockDataPoolSize = 100
	}
	if config.BlockConfig.MaxPackedInterval == 0 {
		config.BlockConfig.MaxPackedInterval = MaxPackedInterval
	}
	pool, err := ants.NewPool(saveBlockDataPoolSize, ants.WithPanicHandler(func(p interface{}) {
		//sets up panic handler.
		panic("worker exits from a panic")
	}))
	common.NewIPFS(config.IpfsUrl)
	committer := &Committer{
		running:              true,
		config:               config,
		maxTxsPerBlock:       config.BlockConfig.OptionalBlockSizes[len(config.BlockConfig.OptionalBlockSizes)-1],
		maxCommitterInterval: config.BlockConfig.MaxPackedInterval,
		optionalBlockSizes:   config.BlockConfig.OptionalBlockSizes,
		bc:                   bc,
		pool:                 pool,
	}

	return committer, nil
}

func (c *Committer) Run() error {
	//rollback only
	if c.config.BlockConfig.RollbackOnly {
		for {
			if !c.running {
				break
			}
			logx.Info("do rollback only")
			time.Sleep(1 * time.Minute)
		}
		return nil
	}

	//execute tx,generate a block
	c.executeTxWorker = core.ExecuteTxWorker(10000, func() error {
		return c.executeTxFunc()
	})

	//update pool tx status
	c.updatePoolTxWorker = core.UpdatePoolTxWorker(10000, func(item interface{}) error {
		return c.updatePoolTxFunc(item.(*UpdatePoolTx))
	})
	c.syncAccountToRedisWorker = core.SyncAccountToRedisWorker(10000, func(item interface{}) error {
		return c.syncAccountToRedisFunc(item.(*PendingMap))
	})
	c.preSaveBlockDataWorker = core.PreSaveBlockDataWorker(10, func(item interface{}) error {
		return c.preSaveBlockDataFunc(item.(*statedb.StateDataCopy))
	})
	c.updateAssetTreeWorker = core.UpdateAssetTreeWorker(10, func(item interface{}) error {
		return c.updateAssetTreeFunc(item.(*statedb.StateDataCopy))
	})
	c.updateAccountAndNftTreeWorker = core.UpdateAccountAndNftTreeWorker(10, func(item interface{}) error {
		return c.updateAccountAndNftTreeFunc(item.(*statedb.StateDataCopy))
	})
	c.saveBlockDataWorker = core.SaveBlockDataWorker(10, func(item interface{}) error {
		return c.saveBlockDataFunc(item.(*block.BlockStates))
	})
	c.finalSaveBlockDataWorker = core.FinalSaveBlockDataWorker(10, func(item interface{}) error {
		return c.finalSaveBlockDataFunc(item.(*block.BlockStates))
	})

	//load accounts from db to memcache
	err := c.bc.LoadAllAccounts(c.pool)
	if err != nil {
		return err
	}

	//load nfts from db to memcache
	err = c.bc.LoadAllNfts(c.pool)
	if err != nil {
		return err
	}

	c.executeTxWorker.Start()
	c.syncAccountToRedisWorker.Start()
	c.updatePoolTxWorker.Start()
	c.preSaveBlockDataWorker.Start()
	c.updateAssetTreeWorker.Start()
	c.updateAccountAndNftTreeWorker.Start()
	c.saveBlockDataWorker.Start()
	c.finalSaveBlockDataWorker.Start()

	//pull pool txs from db to queue
	err = c.pullPoolTxsToQueue()
	if err != nil {
		return err
	}
	return nil
}

// pull pool txs from db to queue
func (c *Committer) pullPoolTxsToQueue() error {
	executedTx, err := c.bc.TxPoolModel.GetLatestExecutedTx()
	if err != nil && err != types.DbErrNotFound {
		return fmt.Errorf("get executed tx from tx pool failed:%s", err.Error())
	}

	var executedTxMaxId uint = 0
	if executedTx != nil {
		executedTxMaxId = executedTx.ID
	}
	limit := 1000
	pendingTxs := make([]*tx.Tx, 0)

	for {
		if !c.running {
			break
		}
		start := time.Now()
		pendingTxs, err = c.bc.TxPoolModel.GetTxsByStatusAndMaxId(tx.StatusPending, executedTxMaxId, int64(limit))
		if err != nil {
			logx.Severef("get pending transactions from tx pool failed:%s", err.Error())
			time.Sleep(500 * time.Millisecond)
			continue
		}
		metrics.GetPendingPoolTxMetrics.Set(float64(time.Since(start).Milliseconds()))
		metrics.GetPendingTxsToQueueMetric.Set(float64(len(pendingTxs)))
		metrics.TxWorkerQueueMetric.Set(float64(c.executeTxWorker.GetQueueSize()))

		if len(pendingTxs) == 0 {
			time.Sleep(100 * time.Millisecond)
			continue
		}
		limit = 1000
		for _, poolTx := range pendingTxs {
			if int(poolTx.ID)-int(executedTxMaxId) != 1 {
				// Ensure orderly execution of pool tx. In high concurrency scenarios, the ids obtained from the database are not continuous
				// Wait for while, the data is successfully written to the database, and then re-get the data
				if time.Now().Sub(poolTx.CreatedAt).Seconds() < 5 {
					limit = 10
					time.Sleep(50 * time.Millisecond)
					logx.Infof("not equal id=%d,but delay seconds<5,break it", poolTx.ID)
					break
				} else {
					//If the time is greater than 5 seconds, skip this id and compensate through CompensatePendingPoolTx
					logx.Infof("not equal id=%d,but delay seconds>5,do it", poolTx.ID)
				}
			}
			executedTxMaxId = poolTx.ID
			c.executeTxWorker.Enqueue(poolTx)
		}
	}
	return nil
}

// get pool txs from queue
func (c *Committer) getPoolTxsFromQueue() []*tx.Tx {
	pendingUpdatePoolTxs := make([]*tx.Tx, 0, 300)
	for {
		select {
		case i := <-c.executeTxWorker.GetJobQueue():
			pendingUpdatePoolTxs = append(pendingUpdatePoolTxs, i.(*tx.Tx))
		default:
			return pendingUpdatePoolTxs
		}
		if len(pendingUpdatePoolTxs) == 300 {
			return pendingUpdatePoolTxs
		}
	}
}

// execute tx,generate a block
func (c *Committer) executeTxFunc() error {
	l1LatestRequestId, err := c.getLatestExecutedRequestId()
	if err != nil {
		return fmt.Errorf("get latest executed request id failed:%s", err.Error())
	}

	var subPendingTxs []*tx.Tx
	var pendingTxs []*tx.Tx
	pendingUpdatePoolTxs := make([]*tx.Tx, 0, c.maxTxsPerBlock)
	for {
		curBlock := c.bc.CurrentBlock()
		ctx := log.NewCtxWithKV(log.BlockHeightContext, curBlock.BlockHeight)
		if curBlock.BlockStatus > block.StatusProposing {
			previousHeight := curBlock.BlockHeight
			curBlock, err = c.bc.InitNewBlock()
			if err != nil {
				return fmt.Errorf("propose new block failed: %s", err.Error())
			}
			ctx := log.UpdateCtxWithKV(ctx, log.BlockHeightContext, curBlock.BlockHeight)
			logx.WithContext(ctx).Infof("1 init new block, current height=%d,previous height=%d,blockId=%d", curBlock.BlockHeight, previousHeight, curBlock.ID)
		}

		if subPendingTxs != nil && len(subPendingTxs) > 0 {
			pendingTxs = subPendingTxs
			subPendingTxs = nil
		} else {
			pendingTxs = c.getPoolTxsFromQueue()
		}

		for len(pendingTxs) == 0 {
			if c.shouldCommit(curBlock) {
				break
			}
			if len(pendingUpdatePoolTxs) > 0 {
				c.addUpdatePoolTxToQueue(pendingUpdatePoolTxs, nil)
				pendingUpdatePoolTxs = make([]*tx.Tx, 0, c.maxTxsPerBlock)
			}

			time.Sleep(100 * time.Millisecond)
			pendingTxs = c.getPoolTxsFromQueue()
		}

		pendingDeletePoolTxs := make([]*tx.Tx, 0, len(pendingTxs))
		start := time.Now()

		for _, poolTx := range pendingTxs {
			if c.shouldCommit(curBlock) {
				subPendingTxs = append(subPendingTxs, poolTx)
				continue
			}
			ctx := log.UpdateCtxWithKV(ctx, log.PoolTxIdContext, poolTx.ID)

			metrics.ExecuteTxMetrics.Inc()
			startApplyTx := time.Now()
			logx.WithContext(ctx).Infof("start apply pool tx ID: %d", poolTx.ID)
			err = c.bc.ApplyTransaction(poolTx)
			if c.bc.Statedb.NeedRestoreExecutedTxs() && poolTx.ID >= c.bc.Statedb.MaxPollTxIdRollbackImmutable {
				logx.WithContext(ctx).Infof("update needRestoreExecutedTxs to false,blockHeight:%d", curBlock.BlockHeight)
				c.bc.Statedb.UpdateNeedRestoreExecutedTxs(false)
				err := c.bc.DB().BlockModel.DeleteBlockGreaterThanHeight(curBlock.BlockHeight, []int{block.StatusProposing, block.StatusPacked})
				if err != nil {
					return fmt.Errorf("DeleteBlockGreaterThanHeight failed:%s,blockHeight:%d", err.Error(), curBlock.BlockHeight)
				}
				c.bc.ClearRollbackBlockMap()
			}
			metrics.ExecuteTxApply1TxMetrics.Set(float64(time.Since(startApplyTx).Milliseconds()))
			if err != nil {
				logx.Severef("apply pool tx failed,id=%d, err %v ", poolTx.ID, err)
				if types.IsPriorityOperationTx(poolTx.TxType) {
					metrics.PoolTxL1ErrorCountMetics.Inc()
					return fmt.Errorf("apply priority pool tx failed,id=%d,error=%s", poolTx.ID, err.Error())
				} else {
					expectNonce, err := c.bc.Statedb.GetCommittedNonce(poolTx.AccountIndex)
					if err != nil {
						c.bc.Statedb.ClearPendingNonceFromRedisCache(poolTx.AccountIndex)
					} else {
						if poolTx.IsNonceChanged {
							expectNonce = expectNonce - 1
						}
						c.bc.Statedb.SetPendingNonceToRedisCache(poolTx.AccountIndex, expectNonce-1)
					}
					metrics.PoolTxL2ErrorCountMetics.Inc()
				}
				poolTx.TxStatus = tx.StatusFailed
				pendingDeletePoolTxs = append(pendingDeletePoolTxs, poolTx)
				continue
			}

			if types.IsPriorityOperationTx(poolTx.TxType) {
				metrics.PriorityOperationMetric.Set(float64(poolTx.L1RequestId))
				if l1LatestRequestId != -1 && poolTx.L1RequestId != l1LatestRequestId+1 {
					return fmt.Errorf("invalid request id=%d", poolTx.L1RequestId)
				}
				l1LatestRequestId = poolTx.L1RequestId
			}

			// Write the proposed block into database when the first transaction executed.
			if len(c.bc.Statedb.Txs) == 1 {
				previousHeight := curBlock.BlockHeight
				if curBlock.ID == 0 {
					err = c.createNewBlock(curBlock)
					logx.WithContext(ctx).Infof("create new block, current height=%d,previous height=%d,blockId=%d", curBlock.BlockHeight, previousHeight, curBlock.ID)
					if err != nil {
						return fmt.Errorf("create new block failed:%s", err.Error())
					}
				} else {
					logx.WithContext(ctx).Infof("not create new block,use old block data, current height=%d,previous height=%d,blockId=%d", curBlock.BlockHeight, previousHeight, curBlock.ID)
				}
			}
			pendingUpdatePoolTxs = append(pendingUpdatePoolTxs, poolTx)
		}

		metrics.ExecuteTxOperationMetrics.Set(float64(time.Since(start).Milliseconds()))

		c.bc.Statedb.SyncPendingAccountToMemoryCache(c.bc.Statedb.PendingAccountMap)
		c.bc.Statedb.SyncPendingNftToMemoryCache(c.bc.Statedb.PendingNftMap)

		c.addSyncAccountToRedisToQueue(c.bc.Statedb.PendingAccountMap, c.bc.Statedb.PendingNftMap)
		c.addUpdatePoolTxToQueue(nil, pendingDeletePoolTxs)

		if c.shouldCommit(curBlock) {
			start := time.Now()
			logx.WithContext(ctx).Infof("commit new block, height=%d,blockSize=%d", curBlock.BlockHeight, curBlock.BlockSize)
			pendingUpdatePoolTxs = make([]*tx.Tx, 0, c.maxTxsPerBlock)
			stateDataCopy, err := c.buildStateDataCopy(curBlock)
			if err != nil {
				return err
			}

			c.preSaveBlockDataWorker.Enqueue(stateDataCopy)
			metrics.AccountAssetTreeQueueMetric.Set(float64(c.updateAssetTreeWorker.GetQueueSize()))

			metrics.L2BlockMemoryHeightMetric.Set(float64(stateDataCopy.CurrentBlock.BlockHeight))
			previousHeight := stateDataCopy.CurrentBlock.BlockHeight
			curBlock, err = c.bc.InitNewBlock()
			if err != nil {
				return fmt.Errorf("propose new block failed: %s", err.Error())
			}
			logx.WithContext(ctx).Infof("2 init new block, current height=%d,previous height=%d,blockId=%d", curBlock.BlockHeight, previousHeight, curBlock.ID)

			metrics.AntsPoolGaugeMetric.WithLabelValues("smt-pool-cap").Set(float64(c.bc.Statedb.TreeCtx.RoutinePool().Cap()))
			metrics.AntsPoolGaugeMetric.WithLabelValues("smt-pool-free").Set(float64(c.bc.Statedb.TreeCtx.RoutinePool().Free()))
			metrics.AntsPoolGaugeMetric.WithLabelValues("smt-pool-running").Set(float64(c.bc.Statedb.TreeCtx.RoutinePool().Running()))

			metrics.AntsPoolGaugeMetric.WithLabelValues("committer-pool-cap").Set(float64(gopool.Cap()))
			metrics.AntsPoolGaugeMetric.WithLabelValues("committer-pool-free").Set(float64(gopool.Free()))
			metrics.AntsPoolGaugeMetric.WithLabelValues("committer-pool-running").Set(float64(gopool.Running()))

			metrics.CommitOperationMetics.Set(float64(time.Since(start).Milliseconds()))
		}
	}
}

// copy state cache
func (c *Committer) buildStateDataCopy(curBlock *block.Block) (*statedb.StateDataCopy, error) {
	gasAccount := c.bc.Statedb.StateCache.PendingAccountMap[types.GasAccount]
	if gasAccount != nil {
		if len(c.bc.Statedb.StateCache.PendingGasMap) != 0 {
			for assetId, delta := range c.bc.Statedb.StateCache.PendingGasMap {
				if asset, ok := gasAccount.AssetInfo[assetId]; ok {
					gasAccount.AssetInfo[assetId].Balance = ffmath.Add(asset.Balance, delta)
				} else {
					gasAccount.AssetInfo[assetId] = &types.AccountAsset{
						Balance:                  delta,
						OfferCanceledOrFinalized: types.ZeroBigInt,
					}
				}
				c.bc.Statedb.MarkAccountAssetsDirty(gasAccount.AccountIndex, []int64{assetId})
			}
		} else {
			assetsMap := c.bc.Statedb.GetDirtyAccountsAndAssetsMap()[gasAccount.AccountIndex]
			if assetsMap == nil {
				delete(c.bc.Statedb.StateCache.PendingAccountMap, types.GasAccount)
			}
		}
	}

	for _, formatAccount := range c.bc.Statedb.StateCache.PendingAccountMap {
		assetsMap := c.bc.Statedb.GetDirtyAccountsAndAssetsMap()[formatAccount.AccountIndex]
		if assetsMap == nil {
			return nil, fmt.Errorf("%d exists in PendingAccountMap but not in GetDirtyAccountsAndAssetsMap", formatAccount.AccountIndex)
		}
	}

	for accountIndex := range c.bc.Statedb.GetDirtyAccountsAndAssetsMap() {
		_, exist := c.bc.Statedb.StateCache.GetPendingAccount(accountIndex)
		if !exist {
			accountInfo, err := c.bc.Statedb.GetFormatAccount(accountIndex)
			if err != nil {
				return nil, fmt.Errorf("get account info failed,accountIndex=%d,err=%s ", accountIndex, err.Error())
			}
			c.bc.Statedb.SetPendingAccount(accountIndex, accountInfo)
		}
	}

	for _, nftInfo := range c.bc.Statedb.StateCache.PendingNftMap {
		if c.bc.Statedb.GetDirtyNftMap()[nftInfo.NftIndex] == false {
			return nil, fmt.Errorf(strconv.FormatInt(nftInfo.NftIndex, 10) + " exists in PendingNftMap but not in DirtyNftMap")
		}
	}
	for nftIndex := range c.bc.Statedb.StateCache.GetDirtyNftMap() {
		_, exist := c.bc.Statedb.StateCache.GetPendingNft(nftIndex)
		if !exist {
			nftInfo, err := c.bc.Statedb.GetNft(nftIndex)
			if err != nil {
				return nil, fmt.Errorf("get nft info failed,nftIndex=%d,err=%s ", nftIndex, err.Error())
			}
			c.bc.Statedb.SetPendingNft(nftIndex, nftInfo)
		}
	}

	addPendingAccounts := make([]*account.Account, 0)
	for _, accountInfo := range c.bc.Statedb.StateCache.PendingAccountMap {
		if accountInfo.AccountId != 0 {
			continue
		}
		newAccount, err := chain.FromFormatAccountInfo(accountInfo)
		if err != nil {
			return nil, fmt.Errorf("account info format failed: %s", err.Error())
		}
		newAccount.L2BlockHeight = curBlock.BlockHeight
		addPendingAccounts = append(addPendingAccounts, newAccount)
	}

	addPendingNfts := make([]*nft.L2Nft, 0)
	for _, nftInfo := range c.bc.Statedb.StateCache.PendingNftMap {
		nftInfo.L2BlockHeight = curBlock.BlockHeight
		if nftInfo.ID != 0 {
			continue
		}
		addPendingNfts = append(addPendingNfts, nftInfo)
	}

	updateAccountMap := make(map[int64]*types.AccountInfo, 0)
	updateNftMap := make(map[int64]*nft.L2Nft, 0)
	if len(addPendingAccounts) > 0 || len(addPendingNfts) > 0 {
		err := c.bc.DB().DB.Transaction(func(dbTx *gorm.DB) error {
			if len(addPendingAccounts) != 0 {
				err := c.bc.DB().AccountModel.BatchInsertInTransact(dbTx, addPendingAccounts)
				if err != nil {
					return fmt.Errorf("account batch insert or update failed: %s", err.Error())
				}
			}

			if len(addPendingNfts) != 0 {
				err := c.bc.DB().L2NftModel.BatchInsertInTransact(dbTx, addPendingNfts)
				if err != nil {
					return fmt.Errorf("l2nft batch insert or update failed: %s", err.Error())
				}
			}

			accountIndexes := make([]int64, 0, len(addPendingAccounts))
			for _, accountInfo := range addPendingAccounts {
				accountIndexes = append(accountIndexes, accountInfo.AccountIndex)
			}

			nftIndexes := make([]int64, 0, len(addPendingNfts))
			for _, nftInfo := range addPendingNfts {
				nftIndexes = append(nftIndexes, nftInfo.NftIndex)
			}

			accountIndexesJson, err := json.Marshal(accountIndexes)
			if err != nil {
				return fmt.Errorf("marshal accountIndexes failed:%s,blockHeight:%d", err, curBlock.BlockHeight)
			}
			nftIndexesJson, err := json.Marshal(nftIndexes)
			if err != nil {
				return fmt.Errorf("marshal nftIndexesJson failed:%s,blockHeight:%d", err, curBlock.BlockHeight)
			}

			curBlock.AccountIndexes = string(accountIndexesJson)
			curBlock.NftIndexes = string(nftIndexesJson)
			curBlock.BlockStatus = block.StatusPacked
			err = c.bc.DB().BlockModel.PreSaveBlockDataInTransact(dbTx, curBlock)
			if err != nil {
				return fmt.Errorf("PreSaveBlockDataInTransact failed:%s,blockHeight:%d", err, curBlock.BlockHeight)
			}
			return nil
		})
		if err != nil {
			return nil, fmt.Errorf("account or nft insert failed: %s", err.Error())
		}

		for _, accountInfo := range addPendingAccounts {
			c.bc.Statedb.StateCache.PendingAccountMap[accountInfo.AccountIndex].AccountId = int64(accountInfo.ID)
			updateAccountMap[accountInfo.AccountIndex] = c.bc.Statedb.StateCache.PendingAccountMap[accountInfo.AccountIndex]
		}
		for _, nftInfo := range addPendingNfts {
			c.bc.Statedb.StateCache.PendingNftMap[nftInfo.NftIndex].ID = nftInfo.ID
			updateNftMap[nftInfo.NftIndex] = c.bc.Statedb.StateCache.PendingNftMap[nftInfo.NftIndex]
		}
	}
	gasAccount = c.bc.Statedb.StateCache.PendingAccountMap[types.GasAccount]
	if gasAccount != nil {
		updateAccountMap[types.GasAccount] = gasAccount
	}
	c.bc.Statedb.SyncPendingAccountToMemoryCache(updateAccountMap)
	c.bc.Statedb.SyncPendingNftToMemoryCache(updateNftMap)
	c.addSyncAccountToRedisToQueue(updateAccountMap, updateNftMap)

	pendingAccountMap := make(map[int64]*types.AccountInfo, len(c.bc.Statedb.StateCache.PendingAccountMap))
	pendingNftMap := make(map[int64]*nft.L2Nft, len(c.bc.Statedb.StateCache.PendingNftMap))
	for _, accountInfo := range c.bc.Statedb.StateCache.PendingAccountMap {
		pendingAccountMap[accountInfo.AccountIndex] = accountInfo.DeepCopy()
	}
	for _, nftInfo := range c.bc.Statedb.StateCache.PendingNftMap {
		pendingNftMap[nftInfo.NftIndex] = nftInfo.DeepCopy()
	}
	c.bc.Statedb.StateCache.PendingAccountMap = pendingAccountMap
	c.bc.Statedb.StateCache.PendingNftMap = pendingNftMap

	stateDataCopy := &statedb.StateDataCopy{
		StateCache:   c.bc.Statedb.StateCache,
		CurrentBlock: curBlock,
	}
	return stateDataCopy, nil
}

// put the pool txs that need to be updated into the queue
func (c *Committer) addUpdatePoolTxToQueue(pendingUpdatePoolTxs []*tx.Tx, pendingDeletePoolTxs []*tx.Tx) {
	updatePoolTxMap := &UpdatePoolTx{}
	if pendingUpdatePoolTxs != nil {
		updatePoolTxMap.PendingUpdatePoolTxs = make([]*tx.Tx, 0, len(pendingUpdatePoolTxs))
		for _, poolTx := range pendingUpdatePoolTxs {
			updatePoolTxMap.PendingUpdatePoolTxs = append(updatePoolTxMap.PendingUpdatePoolTxs, poolTx.DeepCopy())
		}
	}
	if pendingDeletePoolTxs != nil {
		updatePoolTxMap.PendingDeletePoolTxs = make([]*tx.Tx, 0, len(pendingDeletePoolTxs))
		for _, poolTx := range pendingDeletePoolTxs {
			updatePoolTxMap.PendingDeletePoolTxs = append(updatePoolTxMap.PendingDeletePoolTxs, poolTx.DeepCopy())
		}
	}
	c.updatePoolTxWorker.Enqueue(updatePoolTxMap)
}

// update pool tx to StatusExecuted
func (c *Committer) updatePoolTxFunc(updatePoolTxMap *UpdatePoolTx) error {
	start := time.Now()
	if len(updatePoolTxMap.PendingUpdatePoolTxs) > 0 {
		ids := make([]uint, 0, len(updatePoolTxMap.PendingUpdatePoolTxs))
		updateNftIndexOrCollectionIdList := make([]*tx.PoolTx, 0)
		var poolIdStr string
		for _, pendingUpdatePoolTx := range updatePoolTxMap.PendingUpdatePoolTxs {
			ids = append(ids, pendingUpdatePoolTx.ID)
			if !pendingUpdatePoolTx.IsPartialUpdate {
				continue
			}
			updateNftIndexOrCollectionIdList = append(updateNftIndexOrCollectionIdList, &tx.PoolTx{
				BaseTx: tx.BaseTx{Model: gorm.Model{ID: pendingUpdatePoolTx.ID},
					NftIndex:         pendingUpdatePoolTx.NftIndex,
					CollectionId:     pendingUpdatePoolTx.CollectionId,
					AccountIndex:     pendingUpdatePoolTx.AccountIndex,
					IsCreateAccount:  pendingUpdatePoolTx.IsCreateAccount,
					FromAccountIndex: pendingUpdatePoolTx.FromAccountIndex,
					ToAccountIndex:   pendingUpdatePoolTx.ToAccountIndex,
				},
			})
			poolIdStr += fmt.Sprintf("%d,", pendingUpdatePoolTx.ID)
		}
		ctx := log.NewCtxWithKV(log.PoolTxIdListContext, poolIdStr)
		if len(updateNftIndexOrCollectionIdList) > 0 {
			err := c.bc.TxPoolModel.BatchUpdateNftIndexOrCollectionId(updateNftIndexOrCollectionIdList)
			if err != nil {
				logx.WithContext(ctx).Error("update tx pool failed:", err)
				return nil
			}
			jsonInfo, err := json.Marshal(updateNftIndexOrCollectionIdList)
			if err == nil {
				logx.WithContext(ctx).Infof("update tx pool success,%s", jsonInfo)
			}
		}
		err := c.bc.TxPoolModel.UpdateTxsStatusAndHeightByIds(ids, tx.StatusExecuted, updatePoolTxMap.PendingUpdatePoolTxs[0].BlockHeight)
		if err != nil {
			logx.WithContext(ctx).Error("update tx pool failed:", err)
		}
	}

	if len(updatePoolTxMap.PendingDeletePoolTxs) > 0 {
		poolTxIds := make([]uint, 0, len(updatePoolTxMap.PendingDeletePoolTxs))
		var poolTxIdsStr string
		for _, poolTx := range updatePoolTxMap.PendingDeletePoolTxs {
			poolTxIds = append(poolTxIds, poolTx.ID)
			poolTxIdsStr += fmt.Sprintf("%d,", poolTx.ID)
		}
		err := c.bc.TxPoolModel.DeleteTxsBatch(poolTxIds, tx.StatusFailed, -1)
		if err != nil {
			logx.WithContext(log.NewCtxWithKV(log.PoolTxIdContext, poolTxIdsStr)).Error("update tx pool failed:", err)
		}
	}
	metrics.UpdatePoolTxsMetrics.Set(float64(time.Since(start).Milliseconds()))
	return nil
}

// Put the accounts and nfts data that need to be synchronized to redis into the queue
func (c *Committer) addSyncAccountToRedisToQueue(originPendingAccountMap map[int64]*types.AccountInfo, originPendingNftMap map[int64]*nft.L2Nft) {
	if len(originPendingAccountMap) == 0 && len(originPendingNftMap) == 0 {
		return
	}
	pendingMap := &PendingMap{
		PendingAccountMap: make(map[int64]*types.AccountInfo, len(originPendingAccountMap)),
		PendingNftMap:     make(map[int64]*nft.L2Nft, len(originPendingNftMap)),
	}
	for _, accountInfo := range originPendingAccountMap {
		pendingMap.PendingAccountMap[accountInfo.AccountIndex] = accountInfo.DeepCopy()
	}
	for _, nftInfo := range originPendingNftMap {
		pendingMap.PendingNftMap[nftInfo.NftIndex] = nftInfo.DeepCopy()
	}
	c.syncAccountToRedisWorker.Enqueue(pendingMap)
}

// sync accounts and nfts to redis
func (c *Committer) syncAccountToRedisFunc(pendingMap *PendingMap) error {
	start := time.Now()
	c.bc.Statedb.SyncPendingAccountToRedis(pendingMap.PendingAccountMap)
	c.bc.Statedb.SyncPendingNftToRedis(pendingMap.PendingNftMap)
	metrics.SyncAccountToRedisMetrics.Set(float64(time.Since(start).Milliseconds()))
	return nil
}

// preSaveBlockData,eg:AccountIndexes,NftIndexes
func (c *Committer) preSaveBlockDataFunc(stateDataCopy *statedb.StateDataCopy) error {
	start := time.Now()
	logx.Infof("preSaveBlockDataFunc start, blockHeight:%d", stateDataCopy.CurrentBlock.BlockHeight)
	accountIndexes := make([]int64, 0, len(stateDataCopy.StateCache.PendingAccountMap))
	for _, accountInfo := range stateDataCopy.StateCache.PendingAccountMap {
		accountIndexes = append(accountIndexes, accountInfo.AccountIndex)
	}

	nftIndexes := make([]int64, 0, len(stateDataCopy.StateCache.PendingNftMap))
	for _, nftInfo := range stateDataCopy.StateCache.PendingNftMap {
		nftIndexes = append(nftIndexes, nftInfo.NftIndex)
	}

	accountIndexesJson, err := json.Marshal(accountIndexes)
	if err != nil {
		return fmt.Errorf("marshal accountIndexes failed:%s,blockHeight:%d", err, stateDataCopy.CurrentBlock.BlockHeight)
	}
	nftIndexesJson, err := json.Marshal(nftIndexes)
	if err != nil {
		return fmt.Errorf("marshal nftIndexesJson failed:%s,blockHeight:%d", err, stateDataCopy.CurrentBlock.BlockHeight)
	}

	stateDataCopy.CurrentBlock.AccountIndexes = string(accountIndexesJson)
	stateDataCopy.CurrentBlock.NftIndexes = string(nftIndexesJson)
	stateDataCopy.CurrentBlock.BlockStatus = block.StatusPacked

	err = c.bc.DB().DB.Transaction(func(dbTx *gorm.DB) error {
		return c.bc.DB().BlockModel.PreSaveBlockDataInTransact(dbTx, stateDataCopy.CurrentBlock)
	})
	if err != nil {
		return fmt.Errorf("preSaveBlockDataFunc failed:%s,blockHeight:%d", err, stateDataCopy.CurrentBlock.BlockHeight)
	}

	latestVerifiedBlockNr, err := c.bc.BlockModel.GetLatestVerifiedHeight()
	if err != nil {
		return fmt.Errorf("get latest verified height failed:%s", err.Error())
	}
	c.bc.Statedb.UpdatePrunedBlockHeight(latestVerifiedBlockNr)

	metrics.PreSaveBlockDataMetrics.WithLabelValues("all").Set(float64(time.Since(start).Milliseconds()))
	c.updateAssetTreeWorker.Enqueue(stateDataCopy)
	return nil
}

// compute account asset hash, commit asset smt,compute account leaf hash, compute nft leaf hash
func (c *Committer) updateAssetTreeFunc(stateDataCopy *statedb.StateDataCopy) error {
	start := time.Now()
	metrics.UpdateAssetTreeTxMetrics.Add(float64(len(stateDataCopy.StateCache.Txs)))
	logx.Infof("updateAssetTreeFunc blockHeight:%d,blockId:%d", stateDataCopy.CurrentBlock.BlockHeight, stateDataCopy.CurrentBlock.ID)
	err := c.bc.UpdateAssetTree(stateDataCopy)
	if err != nil {
		return fmt.Errorf("updateAssetTreeFunc failed:%s,blockHeight:%d", err, stateDataCopy.CurrentBlock.BlockHeight)
	}
	c.updateAccountAndNftTreeWorker.Enqueue(stateDataCopy)
	metrics.AccountAndNftTreeQueueMetric.Set(float64(c.updateAccountAndNftTreeWorker.GetQueueSize()))
	metrics.UpdateAccountAssetTreeMetrics.Set(float64(time.Since(start).Milliseconds()))
	return nil
}

// UpdateAccountAndNftTree multi set account tree with version,multi set nft tree with version
// commit account and nft tree
// build Block CompressedBlock PendingAccount PendingAccountHistory PendingNft PendingNftHistory
func (c *Committer) updateAccountAndNftTreeFunc(stateDataCopy *statedb.StateDataCopy) error {
	start := time.Now()
	metrics.UpdateAccountAndNftTreeTxMetrics.Add(float64(len(stateDataCopy.StateCache.Txs)))

	logx.Infof("updateAccountAndNftTreeFunc blockHeight:%d,blockId:%d", stateDataCopy.CurrentBlock.BlockHeight, stateDataCopy.CurrentBlock.ID)
	blockSize := c.computeCurrentBlockSize(stateDataCopy)
	if blockSize < len(stateDataCopy.StateCache.Txs) {
		return fmt.Errorf("block size too small")
	}

	blockStates, err := c.bc.UpdateAccountAndNftTree(blockSize, stateDataCopy)
	if err != nil {
		return fmt.Errorf("updateAccountAndNftTreeFunc failed:%s,blockHeight:%d", err, stateDataCopy.CurrentBlock.BlockHeight)
	}

	c.saveBlockDataWorker.Enqueue(blockStates)

	metrics.L2BlockRedisHeightMetric.Set(float64(blockStates.Block.BlockHeight))
	metrics.AccountLatestVersionTreeMetric.Set(float64(c.bc.StateDB().AccountTree.LatestVersion()))
	metrics.AccountRecentVersionTreeMetric.Set(float64(c.bc.StateDB().AccountTree.RecentVersion()))
	metrics.NftTreeLatestVersionMetric.Set(float64(c.bc.StateDB().NftTree.LatestVersion()))
	metrics.NftTreeRecentVersionMetric.Set(float64(c.bc.StateDB().NftTree.RecentVersion()))
	metrics.UpdateAccountTreeAndNftTreeMetrics.Set(float64(time.Since(start).Milliseconds()))

	return nil
}

// save block data
func (c *Committer) saveBlockDataFunc(blockStates *block.BlockStates) error {
	start := time.Now()
	ctx := log.NewCtxWithKV(log.BlockHeightContext, blockStates.Block.BlockHeight)
	logx.WithContext(ctx).Infof("saveBlockDataFunc start, blockHeight:%d", blockStates.Block.BlockHeight)
	totalTask := 0
	errChan := make(chan error, 1)
	defer close(errChan)
	var err error

	poolTxIds := make([]uint, 0, len(blockStates.Block.Txs))
	updateNftIndexOrCollectionIdList := make([]*tx.PoolTx, 0)

	for _, poolTx := range blockStates.Block.Txs {
		poolTxIds = append(poolTxIds, poolTx.ID)
		if !poolTx.IsPartialUpdate {
			continue
		}
		updateNftIndexOrCollectionIdList = append(updateNftIndexOrCollectionIdList, &tx.PoolTx{BaseTx: tx.BaseTx{
			Model:            gorm.Model{ID: poolTx.ID},
			NftIndex:         poolTx.NftIndex,
			CollectionId:     poolTx.CollectionId,
			AccountIndex:     poolTx.AccountIndex,
			IsCreateAccount:  poolTx.IsCreateAccount,
			FromAccountIndex: poolTx.FromAccountIndex,
			ToAccountIndex:   poolTx.ToAccountIndex,
		}})
	}

	blockStates.Block.ClearTxsModel()
	totalTask++
	err = func(poolTxIds []uint, blockHeight int64, updateNftIndexOrCollectionIdList []*tx.PoolTx) error {
		return c.pool.Submit(func() {
			start := time.Now()
			if len(updateNftIndexOrCollectionIdList) > 0 {
				err := c.bc.TxPoolModel.BatchUpdateNftIndexOrCollectionId(updateNftIndexOrCollectionIdList)
				if err != nil {
					logx.WithContext(ctx).Error("update tx pool failed:", err)
					errChan <- err
					return
				}
			}

			err = c.bc.DB().TxPoolModel.DeleteTxsBatch(poolTxIds, tx.StatusExecuted, blockHeight)
			metrics.DeletePoolTxMetrics.Set(float64(time.Since(start).Milliseconds()))
			if err != nil {
				errChan <- err
				return
			}
			errChan <- nil
		})
	}(poolTxIds, blockStates.Block.BlockHeight, updateNftIndexOrCollectionIdList)
	if err != nil {
		return fmt.Errorf("DeleteTxsBatch failed: %s", err.Error())
	}

	pendingAccountLen := len(blockStates.PendingAccount)
	if pendingAccountLen > 0 {
		sort.SliceStable(blockStates.PendingAccount, func(i, j int) bool {
			return blockStates.PendingAccount[i].AccountIndex < blockStates.PendingAccount[j].AccountIndex
		})
		fromIndex := 0
		limit := 100
		toIndex := limit
		for {
			if fromIndex >= pendingAccountLen {
				break
			}
			if toIndex > pendingAccountLen {
				toIndex = pendingAccountLen
			}
			accounts := blockStates.PendingAccount[fromIndex:toIndex]
			fromIndex = toIndex
			toIndex += limit

			totalTask++
			err := func(accounts []*account.Account) error {
				return c.pool.Submit(func() {
					start := time.Now()
					err = c.bc.DB().DB.Transaction(func(dbTx *gorm.DB) error {
						return c.bc.DB().AccountModel.BatchInsertOrUpdateInTransact(dbTx, accounts)
					})
					metrics.SaveAccountsGoroutineMetrics.Set(float64(time.Since(start).Milliseconds()))
					if err != nil {
						errChan <- err
						return
					}
					errChan <- nil
				})
			}(accounts)
			if err != nil {
				return fmt.Errorf("batchInsertOrUpdate accounts failed: %s", err.Error())
			}
		}
	}
	pendingAccountHistoryLen := len(blockStates.PendingAccountHistory)
	if pendingAccountHistoryLen > 0 {
		fromIndex := 0
		limit := 100
		toIndex := limit
		for {
			if fromIndex >= pendingAccountHistoryLen {
				break
			}
			if toIndex > pendingAccountHistoryLen {
				toIndex = pendingAccountHistoryLen
			}
			accountHistories := blockStates.PendingAccountHistory[fromIndex:toIndex]
			fromIndex = toIndex
			toIndex += limit

			totalTask++
			err := func(accountHistories []*account.AccountHistory) error {
				return c.pool.Submit(func() {
					start := time.Now()
					err = c.bc.DB().DB.Transaction(func(dbTx *gorm.DB) error {
						return c.bc.DB().AccountHistoryModel.CreateAccountHistoriesInTransact(dbTx, accountHistories)
					})
					metrics.AddAccountHistoryMetrics.Set(float64(time.Since(start).Milliseconds()))
					if err != nil {
						errChan <- err
						return
					}
					errChan <- nil
				})
			}(accountHistories)
			if err != nil {
				return fmt.Errorf("createAccountHistories failed: %s", err.Error())
			}
		}
	}

	pendingNftLen := len(blockStates.PendingNft)
	if pendingNftLen > 0 {
		sort.SliceStable(blockStates.PendingNft, func(i, j int) bool {
			return blockStates.PendingNft[i].NftIndex < blockStates.PendingNft[j].NftIndex
		})
		fromIndex := 0
		limit := 100
		toIndex := limit
		for {
			if fromIndex >= pendingNftLen {
				break
			}
			if toIndex > pendingNftLen {
				toIndex = pendingNftLen
			}
			nfts := blockStates.PendingNft[fromIndex:toIndex]
			fromIndex = toIndex
			toIndex += limit

			totalTask++
			err := func(nfts []*nft.L2Nft) error {
				return c.pool.Submit(func() {
					start := time.Now()
					err = c.bc.DB().DB.Transaction(func(dbTx *gorm.DB) error {
						return c.bc.DB().L2NftModel.BatchInsertOrUpdateInTransact(dbTx, nfts)
					})
					metrics.SaveAccountsGoroutineMetrics.Set(float64(time.Since(start).Milliseconds()))
					if err != nil {
						errChan <- err
						return
					}
					errChan <- nil
				})
			}(nfts)
			if err != nil {
				return fmt.Errorf("batchInsertOrUpdate nfts failed: %s", err.Error())
			}
		}
	}
	pendingNftHistoryLen := len(blockStates.PendingNftHistory)
	if pendingNftHistoryLen > 0 {
		fromIndex := 0
		limit := 100
		toIndex := limit
		for {
			if fromIndex >= pendingNftHistoryLen {
				break
			}
			if toIndex > pendingNftHistoryLen {
				toIndex = pendingNftHistoryLen
			}
			nftHistories := blockStates.PendingNftHistory[fromIndex:toIndex]
			fromIndex = toIndex
			toIndex += limit

			totalTask++
			err := func(nftHistories []*nft.L2NftHistory) error {
				return c.pool.Submit(func() {
					start := time.Now()
					err = c.bc.DB().DB.Transaction(func(dbTx *gorm.DB) error {
						return c.bc.DB().L2NftHistoryModel.CreateNftHistoriesInTransact(dbTx, nftHistories)
					})
					metrics.AddAccountHistoryMetrics.Set(float64(time.Since(start).Milliseconds()))
					if err != nil {
						errChan <- err
						return
					}
					errChan <- nil
				})
			}(nftHistories)
			if err != nil {
				return fmt.Errorf("createNftHistories failed: %s", err.Error())
			}
		}
	}

	txsLen := len(blockStates.Block.Txs)
	if txsLen > 0 {
		fromIndex := 0
		limit := 100
		toIndex := limit
		for {
			if fromIndex >= txsLen {
				break
			}
			if toIndex > txsLen {
				toIndex = txsLen
			}
			txs := blockStates.Block.Txs[fromIndex:toIndex]
			fromIndex = toIndex
			toIndex += limit
			totalTask++
			err := func(txs []*tx.Tx) error {
				return c.pool.Submit(func() {
					start := time.Now()
					err = c.bc.DB().TxModel.CreateTxs(txs)
					metrics.AddTxsMetrics.Set(float64(time.Since(start).Milliseconds()))
					if err != nil {
						errChan <- err
						return
					}
					errChan <- nil
				})
			}(txs)
			if err != nil {
				return fmt.Errorf("CreateTxs failed: %s", err.Error())
			}
		}

		txDetails := make([]*tx.TxDetail, 0)
		for _, txInfo := range blockStates.Block.Txs {
			txDetails = append(txDetails, txInfo.TxDetails...)
		}
		txDetailsLen := len(txDetails)
		if txDetailsLen > 0 {
			fromIndex := 0
			limit := 100
			toIndex := limit
			for {
				if fromIndex >= txDetailsLen {
					break
				}
				if toIndex > txDetailsLen {
					toIndex = txDetailsLen
				}
				txDetailsSlice := txDetails[fromIndex:toIndex]
				fromIndex = toIndex
				toIndex += limit
				totalTask++
				err := func(txDetails []*tx.TxDetail) error {
					return c.pool.Submit(func() {
						start := time.Now()
						err = c.bc.DB().TxDetailModel.CreateTxDetails(txDetails)
						metrics.AddTxDetailsMetrics.Set(float64(time.Since(start).Milliseconds()))
						if err != nil {
							errChan <- err
							return
						}
						errChan <- nil
					})
				}(txDetailsSlice)
				if err != nil {
					return fmt.Errorf("CreateTxDetails failed: %s", err.Error())
				}
			}
		}
	}
	for i := 0; i < totalTask; i++ {
		err := <-errChan
		if err != nil {
			return fmt.Errorf("saveBlockDataFunc failed: %s", err.Error())
		}
	}

	metrics.SaveBlockDataMetrics.WithLabelValues("all").Set(float64(time.Since(start).Milliseconds()))
	c.finalSaveBlockDataWorker.Enqueue(blockStates)
	return nil
}

// final save block data
func (c *Committer) finalSaveBlockDataFunc(blockStates *block.BlockStates) error {
	start := time.Now()
	logx.Infof("finalSaveBlockDataFunc start, blockHeight:%d", blockStates.Block.BlockHeight)
	// update db
	err := c.bc.DB().DB.Transaction(func(tx *gorm.DB) error {
		if blockStates.CompressedBlock != nil {
			start := time.Now()
			err := c.bc.DB().CompressedBlockModel.CreateCompressedBlockInTransact(tx, blockStates.CompressedBlock)
			metrics.FinalSaveBlockDataMetrics.WithLabelValues("add_compressed_block").Set(float64(time.Since(start).Milliseconds()))
			if err != nil {
				return err
			}
		}
		start := time.Now()
		err := c.bc.DB().BlockModel.UpdateBlockToPendingInTransact(tx, blockStates.Block)
		if err != nil {
			return err
		}
		metrics.FinalSaveBlockDataMetrics.WithLabelValues("update_block_to_pending").Set(float64(time.Since(start).Milliseconds()))
		return nil
	})
	if err != nil {
		return fmt.Errorf("finalSaveBlockDataFunc failed:%s,blockHeight:%d", err.Error(), blockStates.Block.BlockHeight)
	}
	c.bc.Statedb.UpdateMaxPoolTxIdFinished(blockStates.Block.Txs[len(blockStates.Block.Txs)-1].PoolTxId)
	metrics.L2BlockDbHeightMetric.Set(float64(blockStates.Block.BlockHeight))
	metrics.FinalSaveBlockDataMetrics.WithLabelValues("all").Set(float64(time.Since(start).Milliseconds()))
	return nil
}

// create new block
func (c *Committer) createNewBlock(curBlock *block.Block) error {
	return c.bc.DB().DB.Transaction(func(dbTx *gorm.DB) error {
		return c.bc.BlockModel.CreateBlockInTransact(dbTx, curBlock)
	})
}

func (c *Committer) shouldCommit(curBlock *block.Block) bool {
	//After the rollback, re-execute tx and form a block  based on the block size,because curBlock.CreatedAt does not change
	if c.bc.Statedb.NeedRestoreExecutedTxs() {
		if len(c.bc.Statedb.Txs) >= c.maxTxsPerBlock {
			return true
		}
		return false
	}
	
	var now = time.Now()
	if (len(c.bc.Statedb.Txs) > 0 && now.Unix()-curBlock.CreatedAt.Unix() >= int64(c.maxCommitterInterval)) ||
		len(c.bc.Statedb.Txs) >= c.maxTxsPerBlock {
		return true
	}

<<<<<<< HEAD
	txCountLimitPerBlock := c.maxTxsPerBlock/2 + 1
	if c.maxTxsPerBlock == 8 {
		txCountLimitPerBlock = 1
	}
	if len(c.bc.Statedb.Txs) >= txCountLimitPerBlock {
		return true
	}

=======
>>>>>>> b32663cf
	return false
}

func (c *Committer) computeCurrentBlockSize(stateCopy *statedb.StateDataCopy) int {
	var blockSize int
	for i := 0; i < len(c.optionalBlockSizes); i++ {
		if len(stateCopy.StateCache.Txs) <= c.optionalBlockSizes[i] {
			blockSize = c.optionalBlockSizes[i]
			break
		}
	}
	return blockSize
}

func (c *Committer) getLatestExecutedRequestId() (int64, error) {
	statuses := []int{
		tx.StatusExecuted,
		tx.StatusPacked,
		tx.StatusCommitted,
		tx.StatusVerified,
	}

	latestTx, err := c.bc.TxPoolModel.GetLatestTx(types.GetL1TxTypes(), statuses)
	if err != nil && err != types.DbErrNotFound {
		logx.Severef("get latest executed tx failed: %v", err)
		return -1, err
	} else if err == types.DbErrNotFound {
		return -1, nil
	}
	return latestTx.L1RequestId, nil
}

func (c *Committer) PendingTxNum() {
	txStatuses := []int64{tx.StatusPending}
	pendingTxCount, _ := c.bc.TxPoolModel.GetTxsTotalCount(tx.GetTxWithStatuses(txStatuses))
	metrics.PendingTxNumMetrics.Set(float64(pendingTxCount))
}

func (c *Committer) CompensatePendingPoolTx() {
	fromCreatAt := time.Now().Add(time.Duration(-10*c.maxCommitterInterval) * time.Second).UnixMilli()
	pendingTxs, err := c.bc.TxPoolModel.GetTxsByStatusAndCreateTime(tx.StatusPending, time.UnixMilli(fromCreatAt), c.bc.Statedb.GetMaxPoolTxIdFinished())
	if err != nil {
		logx.Errorf("get pending transactions from tx pool for compensation failed:%s", err.Error())
		return
	}

	for _, poolTx := range pendingTxs {
		logx.Severef("get pending transactions from tx pool for compensation id:%d", poolTx.ID)
		_, found := c.bc.Statedb.MemCache.Get(dbcache.PendingPoolTxKeyByPoolTxId(poolTx.ID))
		if found {
			logx.Infof("add pool tx to the queue repeatedly in the compensation task id:%d", poolTx.ID)
			continue
		}
		c.bc.Statedb.MemCache.SetWithTTL(dbcache.PendingPoolTxKeyByPoolTxId(poolTx.ID), poolTx.ID, 0, time.Duration(c.maxCommitterInterval*50)*time.Second)
		c.executeTxWorker.Enqueue(poolTx)
	}
}

func (c *Committer) Shutdown() {
	c.running = false
	c.executeTxWorker.Stop()
	c.syncAccountToRedisWorker.Stop()
	c.updatePoolTxWorker.Stop()
	c.updateAssetTreeWorker.Stop()
	c.updateAccountAndNftTreeWorker.Stop()
	c.preSaveBlockDataWorker.Stop()
	c.saveBlockDataWorker.Stop()
	c.finalSaveBlockDataWorker.Stop()
	c.bc.Statedb.Close()
	c.bc.ChainDB.Close()
}

func (c *Committer) SyncNftIndexServer() error {
	histories, err := c.bc.L2NftMetadataHistoryModel.GetL2NftMetadataHistoryList(nft.StatusNftIndex)
	if err != nil {
		return nil
	}
	for _, history := range histories {
		poolTx, err := c.bc.TxPoolModel.GetTxUnscopedByTxHash(history.TxHash)
		if err != nil {
			return err
		}
		if poolTx.TxStatus == tx.StatusFailed {
			err = c.bc.L2NftMetadataHistoryModel.DeleteInTransact(history.ID)
			if err != nil {
				return err
			}
		} else if poolTx.TxStatus == tx.StatusExecuted {
			tx, err := c.bc.TxModel.GetTxByHash(history.TxHash)
			if err != nil {
				return err
			}
			history.NftIndex = tx.NftIndex
			history.Status = nft.NotConfirmed
			err = c.bc.L2NftMetadataHistoryModel.UpdateL2NftMetadataHistoryInTransact(history)
			if err != nil {
				return err
			}
		}
	}
	return nil
}

func (c *Committer) SendIpfsServer() error {
	histories, err := c.bc.L2NftMetadataHistoryModel.GetL2NftMetadataHistoryList(nft.NotConfirmed)
	if err != nil {
		return nil
	}
	for _, history := range histories {
		err = saveIpfs(history)
		if err != nil {
			return err
		}
		err = c.bc.L2NftMetadataHistoryModel.UpdateL2NftMetadataHistoryInTransact(history)
		if err != nil {
			return err
		}
	}
	return nil
}

func saveIpfs(history *nft.L2NftMetadataHistory) error {
	cid, err := common.Ipfs.Upload(history.Mutable)
	if err != nil {
		return err
	}
	_, err = common.Ipfs.PublishWithDetails(cid, history.IpnsName)
	if err != nil {
		return err
	}
	history.Status = nft.Confirmed
	history.IpnsCid = cid
	return nil
}

func (c *Committer) RefreshServer() error {
	limit := 500
	offset := 0
	for {
		histories, err := c.bc.L2NftMetadataHistoryModel.GetL2NftMetadataHistoryPage(nft.Confirmed, limit, offset)
		if err != nil {
			return nil
		}
		for _, hostory := range histories {
			_, err = common.Ipfs.PublishWithDetails(hostory.IpnsCid, hostory.IpnsName)
			if err != nil {
				return err
			}
		}
		if len(histories) < limit {
			break
		} else {
			offset = offset + limit
		}
	}
	return nil
}<|MERGE_RESOLUTION|>--- conflicted
+++ resolved
@@ -1100,20 +1100,19 @@
 
 func (c *Committer) shouldCommit(curBlock *block.Block) bool {
 	//After the rollback, re-execute tx and form a block  based on the block size,because curBlock.CreatedAt does not change
-	if c.bc.Statedb.NeedRestoreExecutedTxs() {
+	/*if c.bc.Statedb.NeedRestoreExecutedTxs() {
 		if len(c.bc.Statedb.Txs) >= c.maxTxsPerBlock {
 			return true
 		}
 		return false
 	}
-	
+
 	var now = time.Now()
 	if (len(c.bc.Statedb.Txs) > 0 && now.Unix()-curBlock.CreatedAt.Unix() >= int64(c.maxCommitterInterval)) ||
 		len(c.bc.Statedb.Txs) >= c.maxTxsPerBlock {
 		return true
-	}
-
-<<<<<<< HEAD
+	}*/
+
 	txCountLimitPerBlock := c.maxTxsPerBlock/2 + 1
 	if c.maxTxsPerBlock == 8 {
 		txCountLimitPerBlock = 1
@@ -1122,8 +1121,6 @@
 		return true
 	}
 
-=======
->>>>>>> b32663cf
 	return false
 }
 
