package committer

import (
	"encoding/json"
	"fmt"
	"github.com/bnb-chain/zkbnb-crypto/ffmath"
	"github.com/bnb-chain/zkbnb/common"
	"github.com/bnb-chain/zkbnb/common/gopool"
	"github.com/bnb-chain/zkbnb/common/metrics"
	"github.com/bnb-chain/zkbnb/core/statedb"
	"github.com/bnb-chain/zkbnb/dao/account"
	"github.com/bnb-chain/zkbnb/dao/dbcache"
	"github.com/bnb-chain/zkbnb/dao/nft"
	"github.com/panjf2000/ants/v2"
	"sort"
	"strconv"
	"time"

	"github.com/zeromicro/go-zero/core/logx"
	"gorm.io/gorm"

	"github.com/bnb-chain/zkbnb/common/chain"
	"github.com/bnb-chain/zkbnb/core"
	"github.com/bnb-chain/zkbnb/dao/block"
	"github.com/bnb-chain/zkbnb/dao/tx"
	"github.com/bnb-chain/zkbnb/types"
)

const (
<<<<<<< HEAD
	MaxCommitterInterval = 5 * 1
=======
	MaxPackedInterval = 60 * 1
>>>>>>> 9c74d64e
)

type Config struct {
	core.ChainConfig

	BlockConfig struct {
		OptionalBlockSizes []int
		//second
		MaxPackedInterval     int  `json:",optional"`
		SaveBlockDataPoolSize int  `json:",optional"`
		RollbackOnly          bool `json:",optional"`
	}
	LogConf logx.LogConf
	IpfsUrl string
}

type Committer struct {
	running              bool
	config               *Config
	maxTxsPerBlock       int
	maxCommitterInterval int
	optionalBlockSizes   []int

	bc                            *core.BlockChain
	executeTxWorker               *core.TxWorker
	updatePoolTxWorker            *core.Worker
	syncAccountToRedisWorker      *core.Worker
	updateAssetTreeWorker         *core.Worker
	updateAccountAndNftTreeWorker *core.Worker
	preSaveBlockDataWorker        *core.Worker
	saveBlockDataWorker           *core.Worker
	finalSaveBlockDataWorker      *core.Worker
	pool                          *ants.Pool
}

type PendingMap struct {
	PendingAccountMap map[int64]*types.AccountInfo
	PendingNftMap     map[int64]*nft.L2Nft
}
type UpdatePoolTx struct {
	PendingUpdatePoolTxs []*tx.Tx
	PendingDeletePoolTxs []*tx.Tx
}

//work flow: pullPoolTxsToQueue->executeTxFunc->updatePoolTxFunc->preSaveBlockDataFunc
//->updateAssetTreeFunc->updateAccountAndNftTreeFunc->saveBlockDataFunc->finalSaveBlockDataFunc

func NewCommitter(config *Config) (*Committer, error) {
	if len(config.BlockConfig.OptionalBlockSizes) == 0 {
		return nil, types.AppErrNilOptionalBlockSize
	}

	err := metrics.InitCommitterMetrics()
	if err != nil {
		return nil, err
	}

	bc, err := core.NewBlockChain(&config.ChainConfig, "committer")
	if err != nil {
		return nil, fmt.Errorf("new blockchain error: %v", err)
	}

	saveBlockDataPoolSize := config.BlockConfig.SaveBlockDataPoolSize
	if saveBlockDataPoolSize == 0 {
		saveBlockDataPoolSize = 100
	}
	if config.BlockConfig.MaxPackedInterval == 0 {
		config.BlockConfig.MaxPackedInterval = MaxPackedInterval
	}
	pool, err := ants.NewPool(saveBlockDataPoolSize, ants.WithPanicHandler(func(p interface{}) {
		//sets up panic handler.
		panic("worker exits from a panic")
	}))
	common.NewIPFS(config.IpfsUrl)
	committer := &Committer{
		running:              true,
		config:               config,
		maxTxsPerBlock:       config.BlockConfig.OptionalBlockSizes[len(config.BlockConfig.OptionalBlockSizes)-1],
		maxCommitterInterval: config.BlockConfig.MaxPackedInterval,
		optionalBlockSizes:   config.BlockConfig.OptionalBlockSizes,
		bc:                   bc,
		pool:                 pool,
	}

	return committer, nil
}

func (c *Committer) Run() error {
	//rollback only
	if c.config.BlockConfig.RollbackOnly {
		for {
			if !c.running {
				break
			}
			logx.Info("do rollback only")
			time.Sleep(1 * time.Minute)
		}
		return nil
	}

	//execute tx,generate a block
	c.executeTxWorker = core.ExecuteTxWorker(10000, func() error {
		return c.executeTxFunc()
	})

	//update pool tx status
	c.updatePoolTxWorker = core.UpdatePoolTxWorker(10000, func(item interface{}) error {
		return c.updatePoolTxFunc(item.(*UpdatePoolTx))
	})
	c.syncAccountToRedisWorker = core.SyncAccountToRedisWorker(10000, func(item interface{}) error {
		return c.syncAccountToRedisFunc(item.(*PendingMap))
	})
	c.preSaveBlockDataWorker = core.PreSaveBlockDataWorker(10, func(item interface{}) error {
		return c.preSaveBlockDataFunc(item.(*statedb.StateDataCopy))
	})
	c.updateAssetTreeWorker = core.UpdateAssetTreeWorker(10, func(item interface{}) error {
		return c.updateAssetTreeFunc(item.(*statedb.StateDataCopy))
	})
	c.updateAccountAndNftTreeWorker = core.UpdateAccountAndNftTreeWorker(10, func(item interface{}) error {
		return c.updateAccountAndNftTreeFunc(item.(*statedb.StateDataCopy))
	})
	c.saveBlockDataWorker = core.SaveBlockDataWorker(10, func(item interface{}) error {
		return c.saveBlockDataFunc(item.(*block.BlockStates))
	})
	c.finalSaveBlockDataWorker = core.FinalSaveBlockDataWorker(10, func(item interface{}) error {
		return c.finalSaveBlockDataFunc(item.(*block.BlockStates))
	})

	//load accounts from db to memcache
	err := c.loadAllAccounts()
	if err != nil {
		return err
	}

	//load nfts from db to memcache
	err = c.loadAllNfts()
	if err != nil {
		return err
	}

	c.executeTxWorker.Start()
	c.syncAccountToRedisWorker.Start()
	c.updatePoolTxWorker.Start()
	c.preSaveBlockDataWorker.Start()
	c.updateAssetTreeWorker.Start()
	c.updateAccountAndNftTreeWorker.Start()
	c.saveBlockDataWorker.Start()
	c.finalSaveBlockDataWorker.Start()

	//pull pool txs from db to queue
	err = c.pullPoolTxsToQueue()
	if err != nil {
		return err
	}
	return nil
}

//pull pool txs from db to queue
func (c *Committer) pullPoolTxsToQueue() error {
	executedTx, err := c.bc.TxPoolModel.GetLatestExecutedTx()
	if err != nil && err != types.DbErrNotFound {
		return fmt.Errorf("get executed tx from tx pool failed:%s", err.Error())
	}

	var executedTxMaxId uint = 0
	if executedTx != nil {
		executedTxMaxId = executedTx.ID
	}
	limit := 1000
	pendingTxs := make([]*tx.Tx, 0)

	for {
		if !c.running {
			break
		}
		start := time.Now()
		pendingTxs, err = c.bc.TxPoolModel.GetTxsByStatusAndMaxId(tx.StatusPending, executedTxMaxId, int64(limit))
		if err != nil {
			logx.Severef("get pending transactions from tx pool failed:%s", err.Error())
			time.Sleep(500 * time.Millisecond)
			continue
		}
		metrics.GetPendingPoolTxMetrics.Set(float64(time.Since(start).Milliseconds()))
		metrics.GetPendingTxsToQueueMetric.Set(float64(len(pendingTxs)))
		metrics.TxWorkerQueueMetric.Set(float64(c.executeTxWorker.GetQueueSize()))

		if len(pendingTxs) == 0 {
			time.Sleep(100 * time.Millisecond)
			continue
		}
		limit = 1000
		for _, poolTx := range pendingTxs {
			if int(poolTx.ID)-int(executedTxMaxId) != 1 {
				// Ensure orderly execution of pool tx. In high concurrency scenarios, the ids obtained from the database are not continuous
				// Wait for while, the data is successfully written to the database, and then re-get the data
				if time.Now().Sub(poolTx.CreatedAt).Seconds() < 5 {
					limit = 10
					time.Sleep(50 * time.Millisecond)
					logx.Infof("not equal id=%s,but delay seconds<5,break it", poolTx.ID)
					break
				} else {
					//If the time is greater than 5 seconds, skip this id and compensate through CompensatePendingPoolTx
					logx.Infof("not equal id=%s,but delay seconds>5,do it", poolTx.ID)
				}
			}
			executedTxMaxId = poolTx.ID
			c.executeTxWorker.Enqueue(poolTx)
		}
	}
	return nil
}

//get pool txs from queue
func (c *Committer) getPoolTxsFromQueue() []*tx.Tx {
	pendingUpdatePoolTxs := make([]*tx.Tx, 0, 300)
	for {
		select {
		case i := <-c.executeTxWorker.GetJobQueue():
			pendingUpdatePoolTxs = append(pendingUpdatePoolTxs, i.(*tx.Tx))
		default:
			return pendingUpdatePoolTxs
		}
		if len(pendingUpdatePoolTxs) == 300 {
			return pendingUpdatePoolTxs
		}
	}
}

//execute tx,generate a block
func (c *Committer) executeTxFunc() error {
	l1LatestRequestId, err := c.getLatestExecutedRequestId()
	if err != nil {
		return fmt.Errorf("get latest executed request id failed:%s", err.Error())
	}

	var subPendingTxs []*tx.Tx
	var pendingTxs []*tx.Tx
	pendingUpdatePoolTxs := make([]*tx.Tx, 0, c.maxTxsPerBlock)
	for {
		curBlock := c.bc.CurrentBlock()
		if curBlock.BlockStatus > block.StatusProposing {
			previousHeight := curBlock.BlockHeight
			curBlock, err = c.bc.InitNewBlock()
			if err != nil {
				return fmt.Errorf("propose new block failed: %s", err.Error())
			}
			logx.Infof("1 init new block, current height=%d,previous height=%d,blockId=%d", curBlock.BlockHeight, previousHeight, curBlock.ID)
		}

		if subPendingTxs != nil && len(subPendingTxs) > 0 {
			pendingTxs = subPendingTxs
			subPendingTxs = nil
		} else {
			pendingTxs = c.getPoolTxsFromQueue()
		}

		for len(pendingTxs) == 0 {
			if c.shouldCommit(curBlock) {
				break
			}
			if len(pendingUpdatePoolTxs) > 0 {
				c.addUpdatePoolTxToQueue(pendingUpdatePoolTxs, nil)
				pendingUpdatePoolTxs = make([]*tx.Tx, 0, c.maxTxsPerBlock)
			}

			time.Sleep(100 * time.Millisecond)
			pendingTxs = c.getPoolTxsFromQueue()
		}

		pendingDeletePoolTxs := make([]*tx.Tx, 0, len(pendingTxs))
		start := time.Now()

		for _, poolTx := range pendingTxs {
			if c.shouldCommit(curBlock) {
				subPendingTxs = append(subPendingTxs, poolTx)
				continue
			}

			metrics.ExecuteTxMetrics.Inc()
			startApplyTx := time.Now()
			logx.Infof("start apply pool tx ID: %d", poolTx.ID)
			err = c.bc.ApplyTransaction(poolTx)
			if c.bc.Statedb.NeedRestoreExecutedTxs() && poolTx.ID >= c.bc.Statedb.MaxPollTxIdRollbackImmutable {
				logx.Infof("update needRestoreExecutedTxs to false,blockHeight:%d", curBlock.BlockHeight)
				c.bc.Statedb.UpdateNeedRestoreExecutedTxs(false)
				err := c.bc.DB().BlockModel.DeleteBlockGreaterThanHeight(curBlock.BlockHeight, []int{block.StatusProposing, block.StatusPacked})
				if err != nil {
					return fmt.Errorf("DeleteBlockGreaterThanHeight failed:%s,blockHeight:%d", err.Error(), curBlock.BlockHeight)
				}
				c.bc.ClearRollbackBlockMap()
			}
			metrics.ExecuteTxApply1TxMetrics.Set(float64(time.Since(startApplyTx).Milliseconds()))
			if err != nil {
				logx.Severef("apply pool tx ID: %d failed, err %v ", poolTx.ID, err)
				if types.IsPriorityOperationTx(poolTx.TxType) {
					metrics.PoolTxL1ErrorCountMetics.Inc()
					return fmt.Errorf("apply priority pool tx failed,id=%s,error=%s", strconv.Itoa(int(poolTx.ID)), err.Error())
				} else {
					expectNonce, err := c.bc.Statedb.GetCommittedNonce(poolTx.AccountIndex)
					if err != nil {
						c.bc.Statedb.ClearPendingNonceFromRedisCache(poolTx.AccountIndex)
					} else {
						c.bc.Statedb.SetPendingNonceToRedisCache(poolTx.AccountIndex, expectNonce-1)
					}
					metrics.PoolTxL2ErrorCountMetics.Inc()
				}
				poolTx.TxStatus = tx.StatusFailed
				pendingDeletePoolTxs = append(pendingDeletePoolTxs, poolTx)
				continue
			}

			if types.IsPriorityOperationTx(poolTx.TxType) {
				metrics.PriorityOperationMetric.Set(float64(poolTx.L1RequestId))
				if l1LatestRequestId != -1 && poolTx.L1RequestId != l1LatestRequestId+1 {
					return fmt.Errorf("invalid request id=%s", strconv.Itoa(int(poolTx.L1RequestId)))
				}
				l1LatestRequestId = poolTx.L1RequestId
			}

			// Write the proposed block into database when the first transaction executed.
			if len(c.bc.Statedb.Txs) == 1 {
				previousHeight := curBlock.BlockHeight
				if curBlock.ID == 0 {
					err = c.createNewBlock(curBlock)
					logx.Infof("create new block, current height=%s,previous height=%d,blockId=%s", curBlock.BlockHeight, previousHeight, curBlock.ID)
					if err != nil {
						return fmt.Errorf("create new block failed:%s", err.Error())
					}
				} else {
					logx.Infof("not create new block,use old block data, current height=%s,previous height=%d,blockId=%s", curBlock.BlockHeight, previousHeight, curBlock.ID)
				}
			}
			pendingUpdatePoolTxs = append(pendingUpdatePoolTxs, poolTx)
		}

		metrics.ExecuteTxOperationMetrics.Set(float64(time.Since(start).Milliseconds()))

		c.bc.Statedb.SyncPendingAccountToMemoryCache(c.bc.Statedb.PendingAccountMap)
		c.bc.Statedb.SyncPendingNftToMemoryCache(c.bc.Statedb.PendingNftMap)

		c.addSyncAccountToRedisToQueue(c.bc.Statedb.PendingAccountMap, c.bc.Statedb.PendingNftMap)
		c.addUpdatePoolTxToQueue(nil, pendingDeletePoolTxs)

		if c.shouldCommit(curBlock) {
			start := time.Now()
			logx.Infof("commit new block, height=%d,blockSize=%d", curBlock.BlockHeight, curBlock.BlockSize)
			pendingUpdatePoolTxs = make([]*tx.Tx, 0, c.maxTxsPerBlock)
			stateDataCopy, err := c.buildStateDataCopy(curBlock)
			if err != nil {
				return err
			}

			c.preSaveBlockDataWorker.Enqueue(stateDataCopy)
			metrics.AccountAssetTreeQueueMetric.Set(float64(c.updateAssetTreeWorker.GetQueueSize()))

			metrics.L2BlockMemoryHeightMetric.Set(float64(stateDataCopy.CurrentBlock.BlockHeight))
			previousHeight := stateDataCopy.CurrentBlock.BlockHeight
			curBlock, err = c.bc.InitNewBlock()
			if err != nil {
				return fmt.Errorf("propose new block failed: %s", err.Error())
			}
			logx.Infof("2 init new block, current height=%d,previous height=%d,blockId=%d", curBlock.BlockHeight, previousHeight, curBlock.ID)

			metrics.AntsPoolGaugeMetric.WithLabelValues("smt-pool-cap").Set(float64(c.bc.Statedb.TreeCtx.RoutinePool().Cap()))
			metrics.AntsPoolGaugeMetric.WithLabelValues("smt-pool-free").Set(float64(c.bc.Statedb.TreeCtx.RoutinePool().Free()))
			metrics.AntsPoolGaugeMetric.WithLabelValues("smt-pool-running").Set(float64(c.bc.Statedb.TreeCtx.RoutinePool().Running()))

			metrics.AntsPoolGaugeMetric.WithLabelValues("committer-pool-cap").Set(float64(gopool.Cap()))
			metrics.AntsPoolGaugeMetric.WithLabelValues("committer-pool-free").Set(float64(gopool.Free()))
			metrics.AntsPoolGaugeMetric.WithLabelValues("committer-pool-running").Set(float64(gopool.Running()))

			metrics.CommitOperationMetics.Set(float64(time.Since(start).Milliseconds()))
		}
	}
}

//copy state cache
func (c *Committer) buildStateDataCopy(curBlock *block.Block) (*statedb.StateDataCopy, error) {
	gasAccount := c.bc.Statedb.StateCache.PendingAccountMap[types.GasAccount]
	if gasAccount != nil {
		if len(c.bc.Statedb.StateCache.PendingGasMap) != 0 {
			for assetId, delta := range c.bc.Statedb.StateCache.PendingGasMap {
				if asset, ok := gasAccount.AssetInfo[assetId]; ok {
					gasAccount.AssetInfo[assetId].Balance = ffmath.Add(asset.Balance, delta)
				} else {
					gasAccount.AssetInfo[assetId] = &types.AccountAsset{
						Balance:                  delta,
						OfferCanceledOrFinalized: types.ZeroBigInt,
					}
				}
				c.bc.Statedb.MarkAccountAssetsDirty(gasAccount.AccountIndex, []int64{assetId})
			}
		} else {
			assetsMap := c.bc.Statedb.GetDirtyAccountsAndAssetsMap()[gasAccount.AccountIndex]
			if assetsMap == nil {
				delete(c.bc.Statedb.StateCache.PendingAccountMap, types.GasAccount)
			}
		}
	}

	for _, formatAccount := range c.bc.Statedb.StateCache.PendingAccountMap {
		assetsMap := c.bc.Statedb.GetDirtyAccountsAndAssetsMap()[formatAccount.AccountIndex]
		if assetsMap == nil {
			return nil, fmt.Errorf("%d exists in PendingAccountMap but not in GetDirtyAccountsAndAssetsMap", formatAccount.AccountIndex)
		}
	}

	for accountIndex, _ := range c.bc.Statedb.GetDirtyAccountsAndAssetsMap() {
		_, exist := c.bc.Statedb.StateCache.GetPendingAccount(accountIndex)
		if !exist {
			accountInfo, err := c.bc.Statedb.GetFormatAccount(accountIndex)
			if err != nil {
				return nil, fmt.Errorf("get account info failed,accountIndex=%d,err=%s ", accountIndex, err.Error())
			}
			c.bc.Statedb.SetPendingAccount(accountIndex, accountInfo)
		}
	}

	for _, nftInfo := range c.bc.Statedb.StateCache.PendingNftMap {
		if c.bc.Statedb.GetDirtyNftMap()[nftInfo.NftIndex] == false {
			return nil, fmt.Errorf(strconv.FormatInt(nftInfo.NftIndex, 10) + " exists in PendingNftMap but not in DirtyNftMap")
		}
	}
	for nftIndex, _ := range c.bc.Statedb.StateCache.GetDirtyNftMap() {
		_, exist := c.bc.Statedb.StateCache.GetPendingNft(nftIndex)
		if !exist {
			nftInfo, err := c.bc.Statedb.GetNft(nftIndex)
			if err != nil {
				return nil, fmt.Errorf("get nft info failed,nftIndex=%d,err=%s ", nftIndex, err.Error())
			}
			c.bc.Statedb.SetPendingNft(nftIndex, nftInfo)
		}
	}

	addPendingAccounts := make([]*account.Account, 0)
	for _, accountInfo := range c.bc.Statedb.StateCache.PendingAccountMap {
		if accountInfo.AccountId != 0 {
			continue
		}
		newAccount, err := chain.FromFormatAccountInfo(accountInfo)
		if err != nil {
			return nil, fmt.Errorf("account info format failed: %s", err.Error())
		}
		newAccount.L2BlockHeight = curBlock.BlockHeight
		addPendingAccounts = append(addPendingAccounts, newAccount)
	}

	addPendingNfts := make([]*nft.L2Nft, 0)
	for _, nftInfo := range c.bc.Statedb.StateCache.PendingNftMap {
		nftInfo.L2BlockHeight = curBlock.BlockHeight
		if nftInfo.ID != 0 {
			continue
		}
		addPendingNfts = append(addPendingNfts, nftInfo)
	}

	updateAccountMap := make(map[int64]*types.AccountInfo, 0)
	updateNftMap := make(map[int64]*nft.L2Nft, 0)
	if len(addPendingAccounts) > 0 || len(addPendingNfts) > 0 {
		err := c.bc.DB().DB.Transaction(func(dbTx *gorm.DB) error {
			if len(addPendingAccounts) != 0 {
				err := c.bc.DB().AccountModel.BatchInsertInTransact(dbTx, addPendingAccounts)
				if err != nil {
					return fmt.Errorf("account batch insert or update failed: %s", err.Error())
				}
			}

			if len(addPendingNfts) != 0 {
				err := c.bc.DB().L2NftModel.BatchInsertInTransact(dbTx, addPendingNfts)
				if err != nil {
					return fmt.Errorf("l2nft batch insert or update failed: %s", err.Error())
				}
			}

			accountIndexes := make([]int64, 0, len(addPendingAccounts))
			for _, accountInfo := range addPendingAccounts {
				accountIndexes = append(accountIndexes, accountInfo.AccountIndex)
			}

			nftIndexes := make([]int64, 0, len(addPendingNfts))
			for _, nftInfo := range addPendingNfts {
				nftIndexes = append(nftIndexes, nftInfo.NftIndex)
			}

			accountIndexesJson, err := json.Marshal(accountIndexes)
			if err != nil {
				return fmt.Errorf("marshal accountIndexes failed:%s,blockHeight:%d", err, curBlock.BlockHeight)
			}
			nftIndexesJson, err := json.Marshal(nftIndexes)
			if err != nil {
				return fmt.Errorf("marshal nftIndexesJson failed:%s,blockHeight:%d", err, curBlock.BlockHeight)
			}

			curBlock.AccountIndexes = string(accountIndexesJson)
			curBlock.NftIndexes = string(nftIndexesJson)
			curBlock.BlockStatus = block.StatusPacked
			err = c.bc.DB().BlockModel.PreSaveBlockDataInTransact(dbTx, curBlock)
			if err != nil {
				return fmt.Errorf("PreSaveBlockDataInTransact failed:%s,blockHeight:%d", err, curBlock.BlockHeight)
			}
			return nil
		})
		if err != nil {
			return nil, fmt.Errorf("account or nft insert failed: %s", err.Error())
		}

		for _, accountInfo := range addPendingAccounts {
			c.bc.Statedb.StateCache.PendingAccountMap[accountInfo.AccountIndex].AccountId = int64(accountInfo.ID)
			updateAccountMap[accountInfo.AccountIndex] = c.bc.Statedb.StateCache.PendingAccountMap[accountInfo.AccountIndex]
		}
		for _, nftInfo := range addPendingNfts {
			c.bc.Statedb.StateCache.PendingNftMap[nftInfo.NftIndex].ID = nftInfo.ID
			updateNftMap[nftInfo.NftIndex] = c.bc.Statedb.StateCache.PendingNftMap[nftInfo.NftIndex]
		}
	}
	gasAccount = c.bc.Statedb.StateCache.PendingAccountMap[types.GasAccount]
	if gasAccount != nil {
		updateAccountMap[types.GasAccount] = gasAccount
	}
	c.bc.Statedb.SyncPendingAccountToMemoryCache(updateAccountMap)
	c.bc.Statedb.SyncPendingNftToMemoryCache(updateNftMap)
	c.addSyncAccountToRedisToQueue(updateAccountMap, updateNftMap)

	pendingAccountMap := make(map[int64]*types.AccountInfo, len(c.bc.Statedb.StateCache.PendingAccountMap))
	pendingNftMap := make(map[int64]*nft.L2Nft, len(c.bc.Statedb.StateCache.PendingNftMap))
	for _, accountInfo := range c.bc.Statedb.StateCache.PendingAccountMap {
		pendingAccountMap[accountInfo.AccountIndex] = accountInfo.DeepCopy()
	}
	for _, nftInfo := range c.bc.Statedb.StateCache.PendingNftMap {
		pendingNftMap[nftInfo.NftIndex] = nftInfo.DeepCopy()
	}
	c.bc.Statedb.StateCache.PendingAccountMap = pendingAccountMap
	c.bc.Statedb.StateCache.PendingNftMap = pendingNftMap

	stateDataCopy := &statedb.StateDataCopy{
		StateCache:   c.bc.Statedb.StateCache,
		CurrentBlock: curBlock,
	}
	return stateDataCopy, nil
}

//put the pool txs that need to be updated into the queue
func (c *Committer) addUpdatePoolTxToQueue(pendingUpdatePoolTxs []*tx.Tx, pendingDeletePoolTxs []*tx.Tx) {
	updatePoolTxMap := &UpdatePoolTx{}
	if pendingUpdatePoolTxs != nil {
		updatePoolTxMap.PendingUpdatePoolTxs = make([]*tx.Tx, 0, len(pendingUpdatePoolTxs))
		for _, poolTx := range pendingUpdatePoolTxs {
			updatePoolTxMap.PendingUpdatePoolTxs = append(updatePoolTxMap.PendingUpdatePoolTxs, poolTx.DeepCopy())
		}
	}
	if pendingDeletePoolTxs != nil {
		updatePoolTxMap.PendingDeletePoolTxs = make([]*tx.Tx, 0, len(pendingDeletePoolTxs))
		for _, poolTx := range pendingDeletePoolTxs {
			updatePoolTxMap.PendingDeletePoolTxs = append(updatePoolTxMap.PendingDeletePoolTxs, poolTx.DeepCopy())
		}
	}
	c.updatePoolTxWorker.Enqueue(updatePoolTxMap)
}

//update pool tx to StatusExecuted
func (c *Committer) updatePoolTxFunc(updatePoolTxMap *UpdatePoolTx) error {
	start := time.Now()
	if len(updatePoolTxMap.PendingUpdatePoolTxs) > 0 {
		ids := make([]uint, 0, len(updatePoolTxMap.PendingUpdatePoolTxs))
		updateNftIndexOrCollectionIdList := make([]*tx.PoolTx, 0)
		for _, pendingUpdatePoolTx := range updatePoolTxMap.PendingUpdatePoolTxs {
			ids = append(ids, pendingUpdatePoolTx.ID)
			if !pendingUpdatePoolTx.IsPartialUpdate {
				continue
			}
			updateNftIndexOrCollectionIdList = append(updateNftIndexOrCollectionIdList, &tx.PoolTx{
				BaseTx: tx.BaseTx{Model: gorm.Model{ID: pendingUpdatePoolTx.ID},
					NftIndex:         pendingUpdatePoolTx.NftIndex,
					CollectionId:     pendingUpdatePoolTx.CollectionId,
					AccountIndex:     pendingUpdatePoolTx.AccountIndex,
					IsCreateAccount:  pendingUpdatePoolTx.IsCreateAccount,
					FromAccountIndex: pendingUpdatePoolTx.FromAccountIndex,
					ToAccountIndex:   pendingUpdatePoolTx.ToAccountIndex,
				},
			})
		}
		if len(updateNftIndexOrCollectionIdList) > 0 {
			err := c.bc.TxPoolModel.BatchUpdateNftIndexOrCollectionId(updateNftIndexOrCollectionIdList)
			if err != nil {
				logx.Error("update tx pool failed:", err)
				return nil
			}
		}
		err := c.bc.TxPoolModel.UpdateTxsStatusAndHeightByIds(ids, tx.StatusExecuted, updatePoolTxMap.PendingUpdatePoolTxs[0].BlockHeight)
		if err != nil {
			logx.Error("update tx pool failed:", err)
		}
	}

	if len(updatePoolTxMap.PendingDeletePoolTxs) > 0 {
		poolTxIds := make([]uint, 0, len(updatePoolTxMap.PendingDeletePoolTxs))
		for _, poolTx := range updatePoolTxMap.PendingDeletePoolTxs {
			poolTxIds = append(poolTxIds, poolTx.ID)
		}
		err := c.bc.TxPoolModel.DeleteTxsBatch(poolTxIds, tx.StatusFailed, -1)
		if err != nil {
			logx.Error("update tx pool failed:", err)
		}
	}
	metrics.UpdatePoolTxsMetrics.Set(float64(time.Since(start).Milliseconds()))
	return nil
}

//Put the accounts and nfts data that need to be synchronized to redis into the queue
func (c *Committer) addSyncAccountToRedisToQueue(originPendingAccountMap map[int64]*types.AccountInfo, originPendingNftMap map[int64]*nft.L2Nft) {
	if len(originPendingAccountMap) == 0 && len(originPendingNftMap) == 0 {
		return
	}
	pendingMap := &PendingMap{
		PendingAccountMap: make(map[int64]*types.AccountInfo, len(originPendingAccountMap)),
		PendingNftMap:     make(map[int64]*nft.L2Nft, len(originPendingNftMap)),
	}
	for _, accountInfo := range originPendingAccountMap {
		pendingMap.PendingAccountMap[accountInfo.AccountIndex] = accountInfo.DeepCopy()
	}
	for _, nftInfo := range originPendingNftMap {
		pendingMap.PendingNftMap[nftInfo.NftIndex] = nftInfo.DeepCopy()
	}
	c.syncAccountToRedisWorker.Enqueue(pendingMap)
}

//sync accounts and nfts to redis
func (c *Committer) syncAccountToRedisFunc(pendingMap *PendingMap) error {
	start := time.Now()
	c.bc.Statedb.SyncPendingAccountToRedis(pendingMap.PendingAccountMap)
	c.bc.Statedb.SyncPendingNftToRedis(pendingMap.PendingNftMap)
	metrics.SyncAccountToRedisMetrics.Set(float64(time.Since(start).Milliseconds()))
	return nil
}

//preSaveBlockData,eg:AccountIndexes,NftIndexes
func (c *Committer) preSaveBlockDataFunc(stateDataCopy *statedb.StateDataCopy) error {
	start := time.Now()
	logx.Infof("preSaveBlockDataFunc start, blockHeight:%d", stateDataCopy.CurrentBlock.BlockHeight)
	accountIndexes := make([]int64, 0, len(stateDataCopy.StateCache.PendingAccountMap))
	for _, accountInfo := range stateDataCopy.StateCache.PendingAccountMap {
		accountIndexes = append(accountIndexes, accountInfo.AccountIndex)
	}

	nftIndexes := make([]int64, 0, len(stateDataCopy.StateCache.PendingNftMap))
	for _, nftInfo := range stateDataCopy.StateCache.PendingNftMap {
		nftIndexes = append(nftIndexes, nftInfo.NftIndex)
	}

	accountIndexesJson, err := json.Marshal(accountIndexes)
	if err != nil {
		return fmt.Errorf("marshal accountIndexes failed:%s,blockHeight:%d", err, stateDataCopy.CurrentBlock.BlockHeight)
	}
	nftIndexesJson, err := json.Marshal(nftIndexes)
	if err != nil {
		return fmt.Errorf("marshal nftIndexesJson failed:%s,blockHeight:%s", err, stateDataCopy.CurrentBlock.BlockHeight)
	}

	stateDataCopy.CurrentBlock.AccountIndexes = string(accountIndexesJson)
	stateDataCopy.CurrentBlock.NftIndexes = string(nftIndexesJson)
	stateDataCopy.CurrentBlock.BlockStatus = block.StatusPacked

	err = c.bc.DB().DB.Transaction(func(dbTx *gorm.DB) error {
		return c.bc.DB().BlockModel.PreSaveBlockDataInTransact(dbTx, stateDataCopy.CurrentBlock)
	})
	if err != nil {
		return fmt.Errorf("preSaveBlockDataFunc failed:%s,blockHeight:%d", err, stateDataCopy.CurrentBlock.BlockHeight)
	}

	latestVerifiedBlockNr, err := c.bc.BlockModel.GetLatestVerifiedHeight()
	if err != nil {
		return fmt.Errorf("get latest verified height failed:%s", err.Error())
	}
	c.bc.Statedb.UpdatePrunedBlockHeight(latestVerifiedBlockNr)

	metrics.PreSaveBlockDataMetrics.WithLabelValues("all").Set(float64(time.Since(start).Milliseconds()))
	c.updateAssetTreeWorker.Enqueue(stateDataCopy)
	return nil
}

//compute account asset hash, commit asset smt,compute account leaf hash, compute nft leaf hash
func (c *Committer) updateAssetTreeFunc(stateDataCopy *statedb.StateDataCopy) error {
	start := time.Now()
	metrics.UpdateAssetTreeTxMetrics.Add(float64(len(stateDataCopy.StateCache.Txs)))
	logx.Infof("updateAssetTreeFunc blockHeight:%d,blockId:%d", stateDataCopy.CurrentBlock.BlockHeight, stateDataCopy.CurrentBlock.ID)
	err := c.bc.UpdateAssetTree(stateDataCopy)
	if err != nil {
		return fmt.Errorf("updateAssetTreeFunc failed:%s,blockHeight:%d", err, stateDataCopy.CurrentBlock.BlockHeight)
	}
	c.updateAccountAndNftTreeWorker.Enqueue(stateDataCopy)
	metrics.AccountAndNftTreeQueueMetric.Set(float64(c.updateAccountAndNftTreeWorker.GetQueueSize()))
	metrics.UpdateAccountAssetTreeMetrics.Set(float64(time.Since(start).Milliseconds()))
	return nil
}

// UpdateAccountAndNftTree multi set account tree with version,multi set nft tree with version
// commit account and nft tree
// build Block CompressedBlock PendingAccount PendingAccountHistory PendingNft PendingNftHistory
func (c *Committer) updateAccountAndNftTreeFunc(stateDataCopy *statedb.StateDataCopy) error {
	start := time.Now()
	metrics.UpdateAccountAndNftTreeTxMetrics.Add(float64(len(stateDataCopy.StateCache.Txs)))

	logx.Infof("updateAccountAndNftTreeFunc blockHeight:%d,blockId:%d", stateDataCopy.CurrentBlock.BlockHeight, stateDataCopy.CurrentBlock.ID)
	blockSize := c.computeCurrentBlockSize(stateDataCopy)
	if blockSize < len(stateDataCopy.StateCache.Txs) {
		return fmt.Errorf("block size too small")
	}

	blockStates, err := c.bc.UpdateAccountAndNftTree(blockSize, stateDataCopy)
	if err != nil {
		return fmt.Errorf("updateAccountAndNftTreeFunc failed:%s,blockHeight:%d", err, stateDataCopy.CurrentBlock.BlockHeight)
	}

	c.saveBlockDataWorker.Enqueue(blockStates)

	metrics.L2BlockRedisHeightMetric.Set(float64(blockStates.Block.BlockHeight))
	metrics.AccountLatestVersionTreeMetric.Set(float64(c.bc.StateDB().AccountTree.LatestVersion()))
	metrics.AccountRecentVersionTreeMetric.Set(float64(c.bc.StateDB().AccountTree.RecentVersion()))
	metrics.NftTreeLatestVersionMetric.Set(float64(c.bc.StateDB().NftTree.LatestVersion()))
	metrics.NftTreeRecentVersionMetric.Set(float64(c.bc.StateDB().NftTree.RecentVersion()))
	metrics.UpdateAccountTreeAndNftTreeMetrics.Set(float64(time.Since(start).Milliseconds()))

	return nil
}

//save block data
func (c *Committer) saveBlockDataFunc(blockStates *block.BlockStates) error {
	start := time.Now()
	logx.Infof("saveBlockDataFunc start, blockHeight:%d", blockStates.Block.BlockHeight)
	totalTask := 0
	errChan := make(chan error, 1)
	defer close(errChan)
	var err error

	poolTxIds := make([]uint, 0, len(blockStates.Block.Txs))
	updateNftIndexOrCollectionIdList := make([]*tx.PoolTx, 0)

	for _, poolTx := range blockStates.Block.Txs {
		poolTxIds = append(poolTxIds, poolTx.ID)
		if !poolTx.IsPartialUpdate {
			continue
		}
		updateNftIndexOrCollectionIdList = append(updateNftIndexOrCollectionIdList, &tx.PoolTx{BaseTx: tx.BaseTx{
			Model:            gorm.Model{ID: poolTx.ID},
			NftIndex:         poolTx.NftIndex,
			CollectionId:     poolTx.CollectionId,
			AccountIndex:     poolTx.AccountIndex,
			IsCreateAccount:  poolTx.IsCreateAccount,
			FromAccountIndex: poolTx.FromAccountIndex,
			ToAccountIndex:   poolTx.ToAccountIndex,
		}})
	}

	blockStates.Block.ClearTxsModel()
	totalTask++
	err = func(poolTxIds []uint, blockHeight int64, updateNftIndexOrCollectionIdList []*tx.PoolTx) error {
		return c.pool.Submit(func() {
			start := time.Now()
			if len(updateNftIndexOrCollectionIdList) > 0 {
				err := c.bc.TxPoolModel.BatchUpdateNftIndexOrCollectionId(updateNftIndexOrCollectionIdList)
				if err != nil {
					logx.Error("update tx pool failed:", err)
					errChan <- err
					return
				}
			}

			err = c.bc.DB().TxPoolModel.DeleteTxsBatch(poolTxIds, tx.StatusExecuted, blockHeight)
			metrics.DeletePoolTxMetrics.Set(float64(time.Since(start).Milliseconds()))
			if err != nil {
				errChan <- err
				return
			}
			errChan <- nil
		})
	}(poolTxIds, blockStates.Block.BlockHeight, updateNftIndexOrCollectionIdList)
	if err != nil {
		return fmt.Errorf("DeleteTxsBatch failed: %s", err.Error())
	}

	pendingAccountLen := len(blockStates.PendingAccount)
	if pendingAccountLen > 0 {
		sort.SliceStable(blockStates.PendingAccount, func(i, j int) bool {
			return blockStates.PendingAccount[i].AccountIndex < blockStates.PendingAccount[j].AccountIndex
		})
		fromIndex := 0
		limit := 100
		toIndex := limit
		for {
			if fromIndex >= pendingAccountLen {
				break
			}
			if toIndex > pendingAccountLen {
				toIndex = pendingAccountLen
			}
			accounts := blockStates.PendingAccount[fromIndex:toIndex]
			fromIndex = toIndex
			toIndex += limit

			totalTask++
			err := func(accounts []*account.Account) error {
				return c.pool.Submit(func() {
					start := time.Now()
					err = c.bc.DB().DB.Transaction(func(dbTx *gorm.DB) error {
						return c.bc.DB().AccountModel.BatchInsertOrUpdateInTransact(dbTx, accounts)
					})
					metrics.SaveAccountsGoroutineMetrics.Set(float64(time.Since(start).Milliseconds()))
					if err != nil {
						errChan <- err
						return
					}
					errChan <- nil
				})
			}(accounts)
			if err != nil {
				return fmt.Errorf("batchInsertOrUpdate accounts failed: %s", err.Error())
			}
		}
	}
	pendingAccountHistoryLen := len(blockStates.PendingAccountHistory)
	if pendingAccountHistoryLen > 0 {
		fromIndex := 0
		limit := 100
		toIndex := limit
		for {
			if fromIndex >= pendingAccountHistoryLen {
				break
			}
			if toIndex > pendingAccountHistoryLen {
				toIndex = pendingAccountHistoryLen
			}
			accountHistories := blockStates.PendingAccountHistory[fromIndex:toIndex]
			fromIndex = toIndex
			toIndex += limit

			totalTask++
			err := func(accountHistories []*account.AccountHistory) error {
				return c.pool.Submit(func() {
					start := time.Now()
					err = c.bc.DB().DB.Transaction(func(dbTx *gorm.DB) error {
						return c.bc.DB().AccountHistoryModel.CreateAccountHistoriesInTransact(dbTx, accountHistories)
					})
					metrics.AddAccountHistoryMetrics.Set(float64(time.Since(start).Milliseconds()))
					if err != nil {
						errChan <- err
						return
					}
					errChan <- nil
				})
			}(accountHistories)
			if err != nil {
				return fmt.Errorf("createAccountHistories failed: %s", err.Error())
			}
		}
	}

	pendingNftLen := len(blockStates.PendingNft)
	if pendingNftLen > 0 {
		sort.SliceStable(blockStates.PendingNft, func(i, j int) bool {
			return blockStates.PendingNft[i].NftIndex < blockStates.PendingNft[j].NftIndex
		})
		fromIndex := 0
		limit := 100
		toIndex := limit
		for {
			if fromIndex >= pendingNftLen {
				break
			}
			if toIndex > pendingNftLen {
				toIndex = pendingNftLen
			}
			nfts := blockStates.PendingNft[fromIndex:toIndex]
			fromIndex = toIndex
			toIndex += limit

			totalTask++
			err := func(nfts []*nft.L2Nft) error {
				return c.pool.Submit(func() {
					start := time.Now()
					err = c.bc.DB().DB.Transaction(func(dbTx *gorm.DB) error {
						return c.bc.DB().L2NftModel.BatchInsertOrUpdateInTransact(dbTx, nfts)
					})
					metrics.SaveAccountsGoroutineMetrics.Set(float64(time.Since(start).Milliseconds()))
					if err != nil {
						errChan <- err
						return
					}
					errChan <- nil
				})
			}(nfts)
			if err != nil {
				return fmt.Errorf("batchInsertOrUpdate nfts failed: %s", err.Error())
			}
		}
	}
	pendingNftHistoryLen := len(blockStates.PendingNftHistory)
	if pendingNftHistoryLen > 0 {
		fromIndex := 0
		limit := 100
		toIndex := limit
		for {
			if fromIndex >= pendingNftHistoryLen {
				break
			}
			if toIndex > pendingNftHistoryLen {
				toIndex = pendingNftHistoryLen
			}
			nftHistories := blockStates.PendingNftHistory[fromIndex:toIndex]
			fromIndex = toIndex
			toIndex += limit

			totalTask++
			err := func(nftHistories []*nft.L2NftHistory) error {
				return c.pool.Submit(func() {
					start := time.Now()
					err = c.bc.DB().DB.Transaction(func(dbTx *gorm.DB) error {
						return c.bc.DB().L2NftHistoryModel.CreateNftHistoriesInTransact(dbTx, nftHistories)
					})
					metrics.AddAccountHistoryMetrics.Set(float64(time.Since(start).Milliseconds()))
					if err != nil {
						errChan <- err
						return
					}
					errChan <- nil
				})
			}(nftHistories)
			if err != nil {
				return fmt.Errorf("createNftHistories failed: %s", err.Error())
			}
		}
	}

	txsLen := len(blockStates.Block.Txs)
	if txsLen > 0 {
		fromIndex := 0
		limit := 100
		toIndex := limit
		for {
			if fromIndex >= txsLen {
				break
			}
			if toIndex > txsLen {
				toIndex = txsLen
			}
			txs := blockStates.Block.Txs[fromIndex:toIndex]
			fromIndex = toIndex
			toIndex += limit
			totalTask++
			err := func(txs []*tx.Tx) error {
				return c.pool.Submit(func() {
					start := time.Now()
					err = c.bc.DB().TxModel.CreateTxs(txs)
					metrics.AddTxsMetrics.Set(float64(time.Since(start).Milliseconds()))
					if err != nil {
						errChan <- err
						return
					}
					errChan <- nil
				})
			}(txs)
			if err != nil {
				return fmt.Errorf("CreateTxs failed: %s", err.Error())
			}
		}

		txDetails := make([]*tx.TxDetail, 0)
		for _, txInfo := range blockStates.Block.Txs {
			txDetails = append(txDetails, txInfo.TxDetails...)
		}
		txDetailsLen := len(txDetails)
		if txDetailsLen > 0 {
			fromIndex := 0
			limit := 100
			toIndex := limit
			for {
				if fromIndex >= txDetailsLen {
					break
				}
				if toIndex > txDetailsLen {
					toIndex = txDetailsLen
				}
				txDetailsSlice := txDetails[fromIndex:toIndex]
				fromIndex = toIndex
				toIndex += limit
				totalTask++
				err := func(txDetails []*tx.TxDetail) error {
					return c.pool.Submit(func() {
						start := time.Now()
						err = c.bc.DB().TxDetailModel.CreateTxDetails(txDetails)
						metrics.AddTxDetailsMetrics.Set(float64(time.Since(start).Milliseconds()))
						if err != nil {
							errChan <- err
							return
						}
						errChan <- nil
					})
				}(txDetailsSlice)
				if err != nil {
					return fmt.Errorf("CreateTxDetails failed: %s", err.Error())
				}
			}
		}
	}
	for i := 0; i < totalTask; i++ {
		err := <-errChan
		if err != nil {
			return fmt.Errorf("saveBlockDataFunc failed: %s", err.Error())
		}
	}

	metrics.SaveBlockDataMetrics.WithLabelValues("all").Set(float64(time.Since(start).Milliseconds()))
	c.finalSaveBlockDataWorker.Enqueue(blockStates)
	return nil
}

//final save block data
func (c *Committer) finalSaveBlockDataFunc(blockStates *block.BlockStates) error {
	start := time.Now()
	logx.Infof("finalSaveBlockDataFunc start, blockHeight:%d", blockStates.Block.BlockHeight)
	// update db
	err := c.bc.DB().DB.Transaction(func(tx *gorm.DB) error {
		if blockStates.CompressedBlock != nil {
			start := time.Now()
			err := c.bc.DB().CompressedBlockModel.CreateCompressedBlockInTransact(tx, blockStates.CompressedBlock)
			metrics.FinalSaveBlockDataMetrics.WithLabelValues("add_compressed_block").Set(float64(time.Since(start).Milliseconds()))
			if err != nil {
				return err
			}
		}
		start := time.Now()
		err := c.bc.DB().BlockModel.UpdateBlockToPendingInTransact(tx, blockStates.Block)
		if err != nil {
			return err
		}
		metrics.FinalSaveBlockDataMetrics.WithLabelValues("update_block_to_pending").Set(float64(time.Since(start).Milliseconds()))
		return nil
	})
	if err != nil {
		return fmt.Errorf("finalSaveBlockDataFunc failed:%s,blockHeight:%d", err.Error(), blockStates.Block.BlockHeight)
	}
	c.bc.Statedb.UpdateMaxPoolTxIdFinished(blockStates.Block.Txs[len(blockStates.Block.Txs)-1].PoolTxId)
	metrics.L2BlockDbHeightMetric.Set(float64(blockStates.Block.BlockHeight))
	metrics.FinalSaveBlockDataMetrics.WithLabelValues("all").Set(float64(time.Since(start).Milliseconds()))
	return nil
}

//create new block
func (c *Committer) createNewBlock(curBlock *block.Block) error {
	return c.bc.DB().DB.Transaction(func(dbTx *gorm.DB) error {
		return c.bc.BlockModel.CreateBlockInTransact(dbTx, curBlock)
	})
}

func (c *Committer) shouldCommit(curBlock *block.Block) bool {
	//After the rollback, re-execute tx and form a block  based on the block size,because curBlock.CreatedAt does not change
	if c.bc.Statedb.NeedRestoreExecutedTxs() {
		if len(c.bc.Statedb.Txs) >= c.maxTxsPerBlock {
			return true
		}
		return false
	}
	var now = time.Now()
	if (len(c.bc.Statedb.Txs) > 0 && now.Unix()-curBlock.CreatedAt.Unix() >= int64(c.maxCommitterInterval)) ||
		len(c.bc.Statedb.Txs) >= c.maxTxsPerBlock {
		return true
	}

	return false
}

func (c *Committer) computeCurrentBlockSize(stateCopy *statedb.StateDataCopy) int {
	var blockSize int
	for i := 0; i < len(c.optionalBlockSizes); i++ {
		if len(stateCopy.StateCache.Txs) <= c.optionalBlockSizes[i] {
			blockSize = c.optionalBlockSizes[i]
			break
		}
	}
	return blockSize
}

func (c *Committer) getLatestExecutedRequestId() (int64, error) {
	statuses := []int{
		tx.StatusExecuted,
		tx.StatusPacked,
		tx.StatusCommitted,
		tx.StatusVerified,
	}

	latestTx, err := c.bc.TxPoolModel.GetLatestTx(types.GetL1TxTypes(), statuses)
	if err != nil && err != types.DbErrNotFound {
		logx.Severef("get latest executed tx failed: %v", err)
		return -1, err
	} else if err == types.DbErrNotFound {
		return -1, nil
	}
	return latestTx.L1RequestId, nil
}

func (c *Committer) loadAllAccounts() error {
	start := time.Now()
	logx.Infof("load all accounts start")
	totalTask := 0
	errChan := make(chan error, 1)
	defer close(errChan)

	batchReloadSize := 1000
	maxAccountIndex, err := c.bc.AccountModel.GetMaxAccountIndex()
	if err != nil && err != types.DbErrNotFound {
		return fmt.Errorf("load all accounts failed: %s", err.Error())
	}
	if maxAccountIndex == -1 {
		return nil
	}
	for i := 0; int64(i) <= maxAccountIndex; i += batchReloadSize {
		toAccountIndex := int64(i+batchReloadSize) - 1
		if toAccountIndex > maxAccountIndex {
			toAccountIndex = maxAccountIndex
		}
		totalTask++
		err := func(fromAccountIndex int64, toAccountIndex int64) error {
			return c.pool.Submit(func() {
				start := time.Now()
				accounts, err := c.bc.AccountModel.GetByAccountIndexRange(fromAccountIndex, toAccountIndex)
				if err != nil && err != types.DbErrNotFound {
					logx.Severef("load all accounts failed:%s", err.Error())
					errChan <- err
					return
				}
				for _, accountInfo := range accounts {
					formatAccount, err := chain.ToFormatAccountInfo(accountInfo)
					if err != nil {
						logx.Severef("load all accounts failed:%s", err.Error())
						errChan <- err
						return
					}
					c.bc.Statedb.AccountCache.Add(accountInfo.AccountIndex, formatAccount)
					c.bc.Statedb.L1AddressCache.Add(formatAccount.L1Address, accountInfo.AccountIndex)
				}
				logx.Infof("GetByNftIndexRange cost time %s", float64(time.Since(start).Milliseconds()))
				errChan <- nil
			})
		}(int64(i), toAccountIndex)
		if err != nil {
			return fmt.Errorf("load all accounts failed: %s", err.Error())
		}
	}

	for i := 0; i < totalTask; i++ {
		err := <-errChan
		if err != nil {
			return fmt.Errorf("load all accounts failed:  %s", err.Error())
		}
	}
	logx.Infof("load all accounts end. cost time %s", float64(time.Since(start).Milliseconds()))
	return nil
}

func (c *Committer) loadAllNfts() error {
	start := time.Now()
	logx.Infof("load all nfts start")
	totalTask := 0
	errChan := make(chan error, 1)
	defer close(errChan)

	batchReloadSize := 1000
	maxNftIndex, err := c.bc.L2NftModel.GetMaxNftIndex()
	if err != nil && err != types.DbErrNotFound {
		return fmt.Errorf("load all nfts failed:  %s", err.Error())
	}
	if maxNftIndex == -1 {
		return nil
	}
	for i := 0; int64(i) <= maxNftIndex; i += batchReloadSize {
		toNftIndex := int64(i+batchReloadSize) - 1
		if toNftIndex > maxNftIndex {
			toNftIndex = maxNftIndex
		}
		totalTask++
		err := func(fromNftIndex int64, toNftIndex int64) error {
			return c.pool.Submit(func() {
				start := time.Now()
				nfts, err := c.bc.L2NftModel.GetByNftIndexRange(fromNftIndex, toNftIndex)
				if err != nil && err != types.DbErrNotFound {
					logx.Severef("load all nfts failed:%s", err.Error())
					errChan <- err
					return
				}
				for _, nftInfo := range nfts {
					c.bc.Statedb.NftCache.Add(nftInfo.NftIndex, nftInfo)
				}
				logx.Infof("GetByNftIndexRange cost time %s", float64(time.Since(start).Milliseconds()))
				errChan <- nil
			})
		}(int64(i), toNftIndex)
		if err != nil {
			return fmt.Errorf("load all nfts failed:  %s", err.Error())
		}
	}

	for i := 0; i < totalTask; i++ {
		err := <-errChan
		if err != nil {
			return fmt.Errorf("load all nfts failed:  %s", err.Error())
		}
	}
	logx.Infof("load all nfts end. cost time %s", float64(time.Since(start).Milliseconds()))
	return nil
}

func (c *Committer) PendingTxNum() {
	txStatuses := []int64{tx.StatusPending}
	pendingTxCount, _ := c.bc.TxPoolModel.GetTxsTotalCount(tx.GetTxWithStatuses(txStatuses))
	metrics.PendingTxNumMetrics.Set(float64(pendingTxCount))
}

func (c *Committer) CompensatePendingPoolTx() {
	fromCreatAt := time.Now().Add(time.Duration(-10*c.maxCommitterInterval) * time.Second).UnixMilli()
	pendingTxs, err := c.bc.TxPoolModel.GetTxsByStatusAndCreateTime(tx.StatusPending, time.UnixMilli(fromCreatAt), c.bc.Statedb.GetMaxPoolTxIdFinished())
	if err != nil {
		logx.Errorf("get pending transactions from tx pool for compensation failed:%s", err.Error())
		return
	}

	for _, poolTx := range pendingTxs {
		logx.Severef("get pending transactions from tx pool for compensation id:%s", poolTx.ID)
		_, found := c.bc.Statedb.MemCache.Get(dbcache.PendingPoolTxKeyByPoolTxId(poolTx.ID))
		if found {
			logx.Infof("add pool tx to the queue repeatedly in the compensation task id:%s", poolTx.ID)
			continue
		}
		c.bc.Statedb.MemCache.SetWithTTL(dbcache.PendingPoolTxKeyByPoolTxId(poolTx.ID), poolTx.ID, 0, time.Duration(c.maxCommitterInterval*50)*time.Second)
		c.executeTxWorker.Enqueue(poolTx)
	}
}

func (c *Committer) Shutdown() {
	c.running = false
	c.executeTxWorker.Stop()
	c.syncAccountToRedisWorker.Stop()
	c.updatePoolTxWorker.Stop()
	c.updateAssetTreeWorker.Stop()
	c.updateAccountAndNftTreeWorker.Stop()
	c.preSaveBlockDataWorker.Stop()
	c.saveBlockDataWorker.Stop()
	c.finalSaveBlockDataWorker.Stop()
	c.bc.Statedb.Close()
	c.bc.ChainDB.Close()
}

func (c *Committer) SyncNftIndexServer() error {
	histories, err := c.bc.L2NftMetadataHistoryModel.GetL2NftMetadataHistoryList(nft.StatusNftIndex)
	if err != nil {
		if err == types.DbErrSqlOperation {
			return err
		}
		return nil
	}
	for _, history := range histories {
		poolTx, err := c.bc.TxPoolModel.GetTxUnscopedByTxHash(history.TxHash)
		if err != nil {
			return err
		}
		if poolTx.TxStatus == tx.StatusFailed {
			err = c.bc.L2NftMetadataHistoryModel.DeleteInTransact(history.ID)
			if err != nil {
				return err
			}
		} else if poolTx.TxStatus == tx.StatusExecuted {
			tx, err := c.bc.TxModel.GetTxByHash(history.TxHash)
			if err != nil {
				return err
			}
			history.NftIndex = tx.NftIndex
			history.Status = nft.NotConfirmed
			err = c.bc.L2NftMetadataHistoryModel.UpdateL2NftMetadataHistoryInTransact(history)
			if err != nil {
				return err
			}
		}
	}
	return nil
}

func (c *Committer) SendIpfsServer() error {
	histories, err := c.bc.L2NftMetadataHistoryModel.GetL2NftMetadataHistoryList(nft.NotConfirmed)
	if err != nil {
		if err == types.DbErrSqlOperation {
			return err
		}
		return nil
	}
	for _, history := range histories {
		err = saveIpfs(history)
		if err != nil {
			return err
		}
		err = c.bc.L2NftMetadataHistoryModel.UpdateL2NftMetadataHistoryInTransact(history)
		if err != nil {
			return err
		}
	}
	return nil
}

func saveIpfs(history *nft.L2NftMetadataHistory) error {
	cid, err := common.Ipfs.Upload(history.Mutable)
	if err != nil {
		return err
	}
	_, err = common.Ipfs.PublishWithDetails(cid, history.IpnsName)
	if err != nil {
		return err
	}
	history.Status = nft.Confirmed
	history.IpnsCid = cid
	return nil
}

func (c *Committer) RefreshServer() error {
	limit := 500
	offset := 0
	for {
		histories, err := c.bc.L2NftMetadataHistoryModel.GetL2NftMetadataHistoryPage(nft.Confirmed, limit, offset)
		if err != nil {
			if err == types.DbErrSqlOperation {
				return err
			}
			return nil
		}
		for _, hostory := range histories {
			_, err = common.Ipfs.PublishWithDetails(hostory.IpnsCid, hostory.IpnsName)
			if err != nil {
				return err
			}
		}
		if len(histories) < limit {
			break
		} else {
			offset = offset + limit
		}
	}
	return nil
}<|MERGE_RESOLUTION|>--- conflicted
+++ resolved
@@ -27,11 +27,7 @@
 )
 
 const (
-<<<<<<< HEAD
-	MaxCommitterInterval = 5 * 1
-=======
 	MaxPackedInterval = 60 * 1
->>>>>>> 9c74d64e
 )
 
 type Config struct {
