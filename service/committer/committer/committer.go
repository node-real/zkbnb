--- conflicted
+++ resolved
@@ -361,31 +361,11 @@
 		}
 		executeTxOperationMetrics.Set(float64(time.Since(start).Milliseconds()))
 
-<<<<<<< HEAD
 		c.bc.Statedb.SyncPendingAccountToMemoryCache(c.bc.Statedb.PendingAccountMap)
 		c.bc.Statedb.SyncPendingNftToMemoryCache(c.bc.Statedb.PendingNftMap)
 
 		c.enqueueSyncStateCacheToRedis(c.bc.Statedb.PendingAccountMap, c.bc.Statedb.PendingNftMap)
 		c.enqueueUpdatePoolTx(pendingUpdatePoolTxs, pendingDeletePoolTxs)
-=======
-		err = c.bc.StateDB().SyncStateCacheToRedis()
-		if err != nil {
-			panic("sync redis cache failed: " + err.Error())
-		}
-		start = time.Now()
-		err = c.bc.DB().DB.Transaction(func(dbTx *gorm.DB) error {
-			err := c.bc.TxPoolModel.UpdateTxsInTransact(dbTx, pendingUpdatePoolTxs)
-			if err != nil {
-				return err
-			}
-			return c.bc.TxPoolModel.DeleteTxsInTransact(dbTx, pendingDeletePoolTxs)
-		})
-		updatePoolTxsMetrics.Set(float64(time.Since(start).Milliseconds()))
-
-		if err != nil {
-			panic("update tx pool failed: " + err.Error())
-		}
->>>>>>> 7542ec24
 
 		if c.shouldCommit(curBlock) {
 			start := time.Now()
@@ -477,12 +457,9 @@
 func (c *Committer) saveBlockTransactionFunc(blockStates *block.BlockStates) {
 	start := time.Now()
 	// update db
-<<<<<<< HEAD
 	err := c.bc.DB().DB.Transaction(func(tx *gorm.DB) error {
-=======
 	err = c.bc.DB().DB.Transaction(func(tx *gorm.DB) error {
 		start := time.Now()
->>>>>>> 7542ec24
 		// create block for commit
 		var err error
 		if blockStates.CompressedBlock != nil {
