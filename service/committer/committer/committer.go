package committer

import (
	"errors"
	"fmt"
	"github.com/bnb-chain/zkbnb/common/gopool"
	"github.com/bnb-chain/zkbnb/core/statedb"
	"github.com/bnb-chain/zkbnb/dao/account"
	"github.com/bnb-chain/zkbnb/dao/nft"
	"strconv"
	"time"

	"github.com/prometheus/client_golang/prometheus"
	"github.com/zeromicro/go-zero/core/logx"
	"gorm.io/gorm"

	"github.com/bnb-chain/zkbnb/core"
	"github.com/bnb-chain/zkbnb/dao/block"
	"github.com/bnb-chain/zkbnb/dao/tx"
	"github.com/bnb-chain/zkbnb/types"
)

const (
	MaxCommitterInterval = 60 * 1
)

var (
	priorityOperationMetric = prometheus.NewGauge(prometheus.GaugeOpts{
		Namespace: "zkbnb",
		Name:      "priority_operation_process",
		Help:      "Priority operation requestID metrics.",
	})
	priorityOperationHeightMetric = prometheus.NewGauge(prometheus.GaugeOpts{
		Namespace: "zkbnb",
		Name:      "priority_operation_process_height",
		Help:      "Priority operation height metrics.",
	})

	l2BlockMemoryHeightMetric = prometheus.NewGauge(prometheus.GaugeOpts{
		Namespace: "zkbnb",
		Name:      "l2Block_memory_height",
		Help:      "l2Block_memory_height metrics.",
	})

	l2BlockRedisHeightMetric = prometheus.NewGauge(prometheus.GaugeOpts{
		Namespace: "zkbnb",
		Name:      "l2Block_redis_height",
		Help:      "l2Block_memory_height metrics.",
	})

	l2BlockDbHeightMetric = prometheus.NewGauge(prometheus.GaugeOpts{
		Namespace: "zkbnb",
		Name:      "l2Block_db_height",
		Help:      "l2Block_memory_height metrics.",
	})

	AccountLatestVersionTreeMetric = prometheus.NewGauge(prometheus.GaugeOpts{
		Namespace: "zkbnb",
		Name:      "commit_account_latest_version",
		Help:      "Account latest version metrics.",
	})
	AccountRecentVersionTreeMetric = prometheus.NewGauge(prometheus.GaugeOpts{
		Namespace: "zkbnb",
		Name:      "commit_account_recent_version",
		Help:      "Account recent version metrics.",
	})
	NftTreeLatestVersionMetric = prometheus.NewGauge(prometheus.GaugeOpts{
		Namespace: "zkbnb",
		Name:      "commit_nft_latest_version",
		Help:      "Nft latest version metrics.",
	})
	NftTreeRecentVersionMetric = prometheus.NewGauge(prometheus.GaugeOpts{
		Namespace: "zkbnb",
		Name:      "commit_nft_recent_version",
		Help:      "Nft recent version metrics.",
	})

	commitOperationMetics = prometheus.NewGauge(prometheus.GaugeOpts{
		Namespace: "zkbnb",
		Name:      "db_commit_time",
		Help:      "DB commit operation time",
	})
	executeTxOperationMetrics = prometheus.NewGauge(prometheus.GaugeOpts{
		Namespace: "zkbnb",
		Name:      "exec_tx_time",
		Help:      "execute txs operation time",
	})
	pendingTxNumMetrics = prometheus.NewGauge(prometheus.GaugeOpts{
		Namespace: "zkbnb",
		Name:      "pending_tx",
		Help:      "number of pending tx",
	})
	stateDBOperationMetics = prometheus.NewGauge(prometheus.GaugeOpts{
		Namespace: "zkbnb",
		Name:      "state_db_time",
		Help:      "stateDB commit operation time",
	})
	stateDBSyncOperationMetics = prometheus.NewGauge(prometheus.GaugeOpts{
		Namespace: "zkbnb",
		Name:      "state_sync_time",
		Help:      "stateDB sync operation time",
	})
	sqlDBOperationMetics = prometheus.NewGauge(prometheus.GaugeOpts{
		Namespace: "zkbnb",
		Name:      "sql_db_time",
		Help:      "sql DB commit operation time",
	})
	executeTxApply1TxMetrics = prometheus.NewGauge(prometheus.GaugeOpts{
		Namespace: "zkbnb",
		Name:      "exec_tx_apply_1_transaction_time",
		Help:      "execute txs apply 1 transaction operation time",
	})

	updatePoolTxsMetrics = prometheus.NewGauge(prometheus.GaugeOpts{
		Namespace: "zkbnb",
		Name:      "update_pool_txs_time",
		Help:      "update pool txs time",
	})

	addCompressedBlockMetrics = prometheus.NewGauge(prometheus.GaugeOpts{
		Namespace: "zkbnb",
		Name:      "add_compressed_block_time",
		Help:      "add compressed block time",
	})

	updateAccountMetrics = prometheus.NewGauge(prometheus.GaugeOpts{
		Namespace: "zkbnb",
		Name:      "update_account_time",
		Help:      "update account time",
	})

	addAccountHistoryMetrics = prometheus.NewGauge(prometheus.GaugeOpts{
		Namespace: "zkbnb",
		Name:      "add_account_history_time",
		Help:      "add account history time",
	})

	deletePoolTxMetrics = prometheus.NewGauge(prometheus.GaugeOpts{
		Namespace: "zkbnb",
		Name:      "delete_pool_tx_time",
		Help:      "delete pool tx time",
	})

	updateBlockMetrics = prometheus.NewGauge(prometheus.GaugeOpts{
		Namespace: "zkbnb",
		Name:      "update_block_time",
		Help:      "update block time time",
	})

<<<<<<< HEAD
	saveAccountsGoroutineMetrics = prometheus.NewGauge(prometheus.GaugeOpts{
		Namespace: "zkbnb",
		Name:      "save_accounts_goroutine_time",
		Help:      "save accounts goroutine time",
=======
	getPendingPoolTxMetrics = prometheus.NewGauge(prometheus.GaugeOpts{
		Namespace: "zkbnb",
		Name:      "get_pending_pool_tx_time",
		Help:      "get pending pool tx time",
	})

	updatePoolTxsProcessingMetrics = prometheus.NewGauge(prometheus.GaugeOpts{
		Namespace: "zkbnb",
		Name:      "update_pool_txs_processing_time",
		Help:      "update pool txs processing time",
	})
	syncAccountToRedisMetrics = prometheus.NewGauge(prometheus.GaugeOpts{
		Namespace: "zkbnb",
		Name:      "sync_account_to_redis_time",
		Help:      "sync account to redis time",
>>>>>>> 78f2b74c
	})
)

type Config struct {
	core.ChainConfig

	BlockConfig struct {
		OptionalBlockSizes []int
	}
	LogConf logx.LogConf
}

type Committer struct {
	running            bool
	config             *Config
	maxTxsPerBlock     int
	optionalBlockSizes []int

	bc                       *core.BlockChain
	txWorker                 *core.TxWorker
	treeWorker               *core.Worker
	saveBlockTxWorker        *core.Worker
	updatePoolTxWorker       *core.Worker
	syncAccountToRedisWorker *core.Worker
}

type PendingMap struct {
	PendingAccountMap map[int64]*types.AccountInfo
	PendingNftMap     map[int64]*nft.L2Nft
}
type UpdatePoolTx struct {
	PendingUpdatePoolTxs []*tx.Tx
	PendingDeletePoolTxs []*tx.Tx
}

func NewCommitter(config *Config) (*Committer, error) {
	if len(config.BlockConfig.OptionalBlockSizes) == 0 {
		return nil, errors.New("nil optional block sizes")
	}

	bc, err := core.NewBlockChain(&config.ChainConfig, "committer")
	if err != nil {
		return nil, fmt.Errorf("new blockchain error: %v", err)
	}

	if err := prometheus.Register(priorityOperationMetric); err != nil {
		return nil, fmt.Errorf("prometheus.Register priorityOperationMetric error: %v", err)
	}
	if err := prometheus.Register(priorityOperationHeightMetric); err != nil {
		return nil, fmt.Errorf("prometheus.Register priorityOperationHeightMetric error: %v", err)
	}

	if err := prometheus.Register(l2BlockMemoryHeightMetric); err != nil {
		return nil, fmt.Errorf("prometheus.Register l2BlockMemoryHeightMetric error: %v", err)
	}

	if err := prometheus.Register(l2BlockRedisHeightMetric); err != nil {
		return nil, fmt.Errorf("prometheus.Register l2BlockMemoryHeightMetric error: %v", err)
	}

	if err := prometheus.Register(l2BlockDbHeightMetric); err != nil {
		return nil, fmt.Errorf("prometheus.Register l2BlockMemoryHeightMetric error: %v", err)
	}

	if err := prometheus.Register(AccountLatestVersionTreeMetric); err != nil {
		return nil, fmt.Errorf("prometheus.Register AccountLatestVersionTreeMetric error: %v", err)
	}
	if err := prometheus.Register(AccountRecentVersionTreeMetric); err != nil {
		return nil, fmt.Errorf("prometheus.Register AccountRecentVersionTreeMetric error: %v", err)
	}
	if err := prometheus.Register(NftTreeLatestVersionMetric); err != nil {
		return nil, fmt.Errorf("prometheus.Register NftTreeLatestVersionMetric error: %v", err)
	}
	if err := prometheus.Register(NftTreeRecentVersionMetric); err != nil {
		return nil, fmt.Errorf("prometheus.Register NftTreeRecentVersionMetric error: %v", err)
	}

	if err := prometheus.Register(commitOperationMetics); err != nil {
		return nil, fmt.Errorf("prometheus.Register commitOperationMetics error: %v", err)
	}
	if err := prometheus.Register(pendingTxNumMetrics); err != nil {
		return nil, fmt.Errorf("prometheus.Register pendingTxNumMetrics error: %v", err)
	}
	if err := prometheus.Register(executeTxOperationMetrics); err != nil {
		return nil, fmt.Errorf("prometheus.Register executeTxOperationMetrics error: %v", err)
	}
	if err := prometheus.Register(stateDBOperationMetics); err != nil {
		return nil, fmt.Errorf("prometheus.Register stateDBOperationMetics error: %v", err)
	}
	if err := prometheus.Register(stateDBSyncOperationMetics); err != nil {
		return nil, fmt.Errorf("prometheus.Register stateDBSyncOperationMetics error: %v", err)
	}
	if err := prometheus.Register(sqlDBOperationMetics); err != nil {
		return nil, fmt.Errorf("prometheus.Register sqlDBOperationMetics error: %v", err)
	}
	if err := prometheus.Register(executeTxApply1TxMetrics); err != nil {
		return nil, fmt.Errorf("prometheus.Register executeTxApply1TxMetrics error: %v", err)
	}
	if err := prometheus.Register(updatePoolTxsMetrics); err != nil {
		return nil, fmt.Errorf("prometheus.Register updatePoolTxsMetrics error: %v", err)
	}
	if err := prometheus.Register(addCompressedBlockMetrics); err != nil {
		return nil, fmt.Errorf("prometheus.Register addCompressedBlockMetrics error: %v", err)
	}

	if err := prometheus.Register(updateAccountMetrics); err != nil {
		return nil, fmt.Errorf("prometheus.Register updateAccountMetrics error: %v", err)
	}

	if err := prometheus.Register(addAccountHistoryMetrics); err != nil {
		return nil, fmt.Errorf("prometheus.Register addAccountHistoryMetrics error: %v", err)
	}

	if err := prometheus.Register(deletePoolTxMetrics); err != nil {
		return nil, fmt.Errorf("prometheus.Register deletePoolTxMetrics error: %v", err)
	}

	if err := prometheus.Register(updateBlockMetrics); err != nil {
		return nil, fmt.Errorf("prometheus.Register updateBlockMetrics error: %v", err)
	}

<<<<<<< HEAD
	if err := prometheus.Register(saveAccountsGoroutineMetrics); err != nil {
		return nil, fmt.Errorf("prometheus.Register saveAccountsGoroutineMetrics error: %v", err)
=======
	if err := prometheus.Register(getPendingPoolTxMetrics); err != nil {
		return nil, fmt.Errorf("prometheus.Register getPendingPoolTxMetrics error: %v", err)
	}

	if err := prometheus.Register(updatePoolTxsProcessingMetrics); err != nil {
		return nil, fmt.Errorf("prometheus.Register updatePoolTxsProcessingMetrics error: %v", err)
>>>>>>> 78f2b74c
	}

	committer := &Committer{
		running:            true,
		config:             config,
		maxTxsPerBlock:     config.BlockConfig.OptionalBlockSizes[len(config.BlockConfig.OptionalBlockSizes)-1],
		optionalBlockSizes: config.BlockConfig.OptionalBlockSizes,
		bc:                 bc,
	}

	return committer, nil
}

func (c *Committer) Run() {
	c.txWorker = core.ExecuteTxWorker(6000, func() {
		c.executeTxFunc()
	})
	c.syncAccountToRedisWorker = core.SyncAccountToRedisWorker(20000, func(item interface{}) {
		c.syncAccountToRedisFunc(item.(*PendingMap))
	})
	c.updatePoolTxWorker = core.UpdatePoolTxWorker(6000, func(item interface{}) {
		c.updatePoolTxFunc(item.(*UpdatePoolTx))
	})
	c.treeWorker = core.ExecuteTreeWorker(10, func(item interface{}) {
		c.executeTreeFunc(item.(*statedb.StateDataCopy))
	})
	c.saveBlockTxWorker = core.SaveBlockTransactionWorker(10, func(item interface{}) {
		c.saveBlockTransactionFunc(item.(*block.BlockStates))
	})

	c.txWorker.Start()
	c.syncAccountToRedisWorker.Start()
	c.updatePoolTxWorker.Start()
	c.treeWorker.Start()
	c.saveBlockTxWorker.Start()

	c.pullPoolTxs()
}

func (c *Committer) PendingTxNum() {
	txStatuses := []int64{tx.StatusPending}
	pendingTxCount, _ := c.bc.TxPoolModel.GetTxsTotalCount(tx.GetTxWithStatuses(txStatuses))
	pendingTxNumMetrics.Set(float64(pendingTxCount))
}

func (c *Committer) pullPoolTxs() {
	for {
		if !c.running {
			break
		}
		start := time.Now()
		pendingTxs, err := c.bc.TxPoolModel.GetTxsPageByStatus(tx.StatusPending, 1000)
		getPendingPoolTxMetrics.Set(float64(time.Since(start).Milliseconds()))

		if err != nil {
			logx.Errorf("get pending transactions from tx pool failed:%s", err.Error())
			time.Sleep(200 * time.Millisecond)
			continue
		}
		if len(pendingTxs) == 0 {
			time.Sleep(200 * time.Millisecond)
			continue
		}
		ids := make([]uint, len(pendingTxs))
		for _, poolTx := range pendingTxs {
			ids = append(ids, poolTx.ID)
			c.txWorker.Enqueue(poolTx)
		}
		start = time.Now()
		err = c.bc.TxPoolModel.UpdateTxsStatusToProcessing(ids)
		updatePoolTxsProcessingMetrics.Set(float64(time.Since(start).Milliseconds()))
		if err != nil {
			logx.Errorf("update txs status to processing failed:%s", err.Error())
			panic("update txs status to processing failed: " + err.Error())
		}
		time.Sleep(100 * time.Millisecond)
		for c.txWorker.GetQueueSize() > 1000 {
			time.Sleep(200 * time.Millisecond)
		}
	}
}

func (c *Committer) getPoolTxsFromQueue() []*tx.Tx {
	//todo list
	pendingUpdatePoolTxs := make([]*tx.Tx, 0, 300)
	for {
		select {
		case i := <-c.txWorker.GetJobQueue():
			pendingUpdatePoolTxs = append(pendingUpdatePoolTxs, i.(*tx.Tx))
		default:
			return pendingUpdatePoolTxs
		}
		if len(pendingUpdatePoolTxs) == 300 {
			return pendingUpdatePoolTxs
		}
	}
}

func (c *Committer) executeTxFunc() {
	latestRequestId, err := c.getLatestExecutedRequestId()
	if err != nil {
		logx.Errorf("get latest executed request id failed:%s", err.Error())
		panic("get latest executed request id failed: " + err.Error())
	}
	var subPendingTxs []*tx.Tx
	var pendingTxs []*tx.Tx
	for {
		curBlock := c.bc.CurrentBlock()
		if curBlock.BlockStatus > block.StatusProposing {
			curBlock, err = c.bc.InitNewBlock()
			if err != nil {
				logx.Errorf("propose new block failed:%s", err)
				panic("propose new block failed: " + err.Error())
			}
		}
		if subPendingTxs != nil && len(subPendingTxs) > 0 {
			pendingTxs = subPendingTxs
			subPendingTxs = nil
		} else {
			pendingTxs = c.getPoolTxsFromQueue()
		}
		for len(pendingTxs) == 0 {
			if c.shouldCommit(curBlock) {
				break
			}
			time.Sleep(100 * time.Millisecond)
			pendingTxs = c.getPoolTxsFromQueue()
		}
		pendingUpdatePoolTxs := make([]*tx.Tx, 0, len(pendingTxs))
		pendingDeletePoolTxs := make([]*tx.Tx, 0, len(pendingTxs))
		start := time.Now()

		for _, poolTx := range pendingTxs {
			if c.shouldCommit(curBlock) {
				subPendingTxs = append(subPendingTxs, poolTx)
				continue
			}
			logx.Infof("apply transaction, txHash=%s", poolTx.TxHash)
			startApplyTx := time.Now()
			err = c.bc.ApplyTransaction(poolTx)
			executeTxApply1TxMetrics.Set(float64(time.Since(startApplyTx).Milliseconds()))
			if err != nil {
				logx.Errorf("apply pool tx ID: %d failed, err %v ", poolTx.ID, err)
				if types.IsPriorityOperationTx(poolTx.TxType) {
					logx.Errorf("apply priority pool tx failed,id=%s,error=%s", strconv.Itoa(int(poolTx.ID)), err.Error())
					panic("apply priority pool tx failed,id=" + strconv.Itoa(int(poolTx.ID)) + ",error=" + err.Error())
				}
				poolTx.TxStatus = tx.StatusFailed
				pendingDeletePoolTxs = append(pendingDeletePoolTxs, poolTx)
				continue
			}

			if types.IsPriorityOperationTx(poolTx.TxType) {
				request, err := c.bc.PriorityRequestModel.GetPriorityRequestsByL2TxHash(poolTx.TxHash)
				if err == nil {
					priorityOperationMetric.Set(float64(request.RequestId))
					priorityOperationHeightMetric.Set(float64(request.L1BlockHeight))
					if latestRequestId != -1 && request.RequestId != latestRequestId+1 {
						logx.Errorf("invalid request id=%s,txHash=%s", strconv.Itoa(int(request.RequestId)), err.Error())
						panic("invalid request id=" + strconv.Itoa(int(request.RequestId)) + ",txHash=" + poolTx.TxHash)
					}
					latestRequestId = request.RequestId
				} else {
					logx.Errorf("query txHash from priority request txHash=%s,error=%s", poolTx.TxHash, err.Error())
					panic("query txHash from priority request txHash=" + poolTx.TxHash + ",error=" + err.Error())
				}
			}

			// Write the proposed block into database when the first transaction executed.
			if len(c.bc.Statedb.Txs) == 1 {
				err = c.createNewBlock(curBlock, poolTx)
				if err != nil {
					logx.Errorf("create new block failed:%s", err.Error())
					panic("create new block failed" + err.Error())
				}
			} else {
				pendingUpdatePoolTxs = append(pendingUpdatePoolTxs, poolTx)
			}
		}
		executeTxOperationMetrics.Set(float64(time.Since(start).Milliseconds()))

		c.bc.Statedb.SyncPendingAccountToMemoryCache(c.bc.Statedb.PendingAccountMap)
		c.bc.Statedb.SyncPendingNftToMemoryCache(c.bc.Statedb.PendingNftMap)

		c.enqueueSyncAccountToRedis(c.bc.Statedb.PendingAccountMap, c.bc.Statedb.PendingNftMap)
		c.enqueueUpdatePoolTx(pendingUpdatePoolTxs, pendingDeletePoolTxs)

		if c.shouldCommit(curBlock) {
			start := time.Now()
			logx.Infof("commit new block, height=%d,blockSize=%s", curBlock.BlockHeight, curBlock.BlockSize)
			stateDataCopy := &statedb.StateDataCopy{
				StateCache:   c.bc.Statedb.StateCache,
				CurrentBlock: curBlock,
			}
			c.treeWorker.Enqueue(stateDataCopy)
			l2BlockMemoryHeightMetric.Set(float64(stateDataCopy.CurrentBlock.BlockHeight))
			previousHeight := stateDataCopy.CurrentBlock.BlockHeight
			curBlock, err = c.bc.InitNewBlock()
			logx.Infof("init new block, current height=%s,previous height=%d", curBlock.BlockHeight, previousHeight)
			if err != nil {
				logx.Errorf("propose new block failed:%s ", err.Error())
				panic("propose new block failed: " + err.Error())
			}
			if err != nil {
				logx.Errorf("commit new block error, err=%s", err.Error())
				panic("commit new block failed: " + err.Error())
			}
			commitOperationMetics.Set(float64(time.Since(start).Milliseconds()))
		}
	}
}

func (c *Committer) enqueueUpdatePoolTx(pendingUpdatePoolTxs []*tx.Tx, pendingDeletePoolTxs []*tx.Tx) {
	updatePoolTxMap := &UpdatePoolTx{
		PendingUpdatePoolTxs: make([]*tx.Tx, 0, len(pendingUpdatePoolTxs)),
		PendingDeletePoolTxs: make([]*tx.Tx, 0, len(pendingDeletePoolTxs)),
	}
	for _, poolTx := range pendingUpdatePoolTxs {
		updatePoolTxMap.PendingUpdatePoolTxs = append(updatePoolTxMap.PendingUpdatePoolTxs, poolTx.DeepCopy())
	}
	for _, poolTx := range pendingDeletePoolTxs {
		updatePoolTxMap.PendingDeletePoolTxs = append(updatePoolTxMap.PendingDeletePoolTxs, poolTx.DeepCopy())
	}
	c.updatePoolTxWorker.Enqueue(updatePoolTxMap)
}

func (c *Committer) updatePoolTxFunc(updatePoolTxMap *UpdatePoolTx) {
	start := time.Now()
	for _, pendingDeletePoolTx := range updatePoolTxMap.PendingDeletePoolTxs {
		updatePoolTxMap.PendingUpdatePoolTxs = append(updatePoolTxMap.PendingUpdatePoolTxs, pendingDeletePoolTx)
	}
	err := c.bc.DB().DB.Transaction(func(dbTx *gorm.DB) error {
		err := c.bc.TxPoolModel.UpdateTxsInTransact(dbTx, updatePoolTxMap.PendingUpdatePoolTxs)
		if err != nil {
			logx.Error("update tx pool failed:", err)
		}
		return c.bc.TxPoolModel.DeleteTxsBatchInTransact(dbTx, updatePoolTxMap.PendingDeletePoolTxs)
	})
	if err != nil {
		logx.Error("update tx pool failed:", err)
	}
	updatePoolTxsMetrics.Set(float64(time.Since(start).Milliseconds()))
}

func (c *Committer) enqueueSyncAccountToRedis(originPendingAccountMap map[int64]*types.AccountInfo, originPendingNftMap map[int64]*nft.L2Nft) {
	pendingMap := &PendingMap{
		PendingAccountMap: make(map[int64]*types.AccountInfo, len(originPendingAccountMap)),
		PendingNftMap:     make(map[int64]*nft.L2Nft, len(originPendingNftMap)),
	}
	for _, accountInfo := range originPendingAccountMap {
		pendingMap.PendingAccountMap[accountInfo.AccountIndex] = accountInfo.DeepCopy()
	}
	for _, nftInfo := range originPendingNftMap {
		pendingMap.PendingNftMap[nftInfo.NftIndex] = nftInfo.DeepCopy()
	}
	c.syncAccountToRedisWorker.Enqueue(pendingMap)
}

func (c *Committer) syncAccountToRedisFunc(pendingMap *PendingMap) {
	start := time.Now()
	c.bc.Statedb.SyncPendingAccountToRedis(pendingMap.PendingAccountMap)
	c.bc.Statedb.SyncPendingNftToRedis(pendingMap.PendingNftMap)
	syncAccountToRedisMetrics.Set(float64(time.Since(start).Milliseconds()))
}

func (c *Committer) executeTreeFunc(stateDataCopy *statedb.StateDataCopy) {
	logx.Infof("commit new block start blockHeight:%s", stateDataCopy.CurrentBlock.BlockHeight)
	start := time.Now()
	blockSize := c.computeCurrentBlockSize(stateDataCopy)
	blockStates, err := c.bc.CommitNewBlock(blockSize, stateDataCopy)
	if err != nil {
		logx.Errorf("commit new block failed:%s,blockHeight:%s", err, stateDataCopy.CurrentBlock.BlockHeight)
		panic("commit new block failed: " + err.Error())
	}
	stateDBOperationMetics.Set(float64(time.Since(start).Milliseconds()))

	start = time.Now()
	//todo
	err = c.bc.Statedb.SyncGasAccountToRedis()
	if err != nil {
		logx.Errorf("update pool tx to pending failed:%s", err.Error())
		panic("update pool tx to pending failed: " + err.Error())
	}
	stateDBSyncOperationMetics.Set(float64(time.Since(start).Milliseconds()))
	c.saveBlockTxWorker.Enqueue(blockStates)
	l2BlockRedisHeightMetric.Set(float64(blockStates.Block.BlockHeight))
	AccountLatestVersionTreeMetric.Set(float64(c.bc.StateDB().AccountTree.LatestVersion()))
	AccountRecentVersionTreeMetric.Set(float64(c.bc.StateDB().AccountTree.RecentVersion()))
	NftTreeLatestVersionMetric.Set(float64(c.bc.StateDB().NftTree.LatestVersion()))
	NftTreeRecentVersionMetric.Set(float64(c.bc.StateDB().NftTree.RecentVersion()))

}

func (c *Committer) saveAccounts(blockStates *block.BlockStates) error {
	logx.Infof("save accounts start, blockHeight:%s", blockStates.Block.BlockHeight)
	start := time.Now()
	totalTask := len(blockStates.PendingAccount)
	if totalTask == 0 {
		return nil
	}
	errChan := make(chan error, totalTask)
	defer close(errChan)
	for _, accountInfo := range blockStates.PendingAccount {
		err := gopool.Submit(func() {
			accountInfo.TransactionStatus = account.AccountTransactionStatusProcessing
			err := c.bc.DB().AccountModel.UpdateAccountInTransact(accountInfo)
			if err != nil {
				errChan <- err
				return
			}
			errChan <- nil
		})
		if err != nil {
			return err
		}
	}

	for i := 0; i < totalTask; i++ {
		err := <-errChan
		if err != nil {
			return err
		}
	}
	saveAccountsGoroutineMetrics.Set(float64(time.Since(start).Milliseconds()))
	return nil
}

func (c *Committer) saveBlockTransactionFunc(blockStates *block.BlockStates) {
	logx.Infof("save block transaction start, blockHeight:%s", blockStates.Block.BlockHeight)
	start := time.Now()

	if len(blockStates.PendingAccount) != 0 {
		err := c.saveAccounts(blockStates)
		if err != nil {
			logx.Errorf("save accounts failed:%s,blockHeight:%s", err.Error(), blockStates.Block.BlockHeight)
			panic("save accounts failed: " + err.Error())
		}
	}

	// update db
	err := c.bc.DB().DB.Transaction(func(tx *gorm.DB) error {
		start := time.Now()
		// create block for commit
		var err error
		if blockStates.CompressedBlock != nil {
			err = c.bc.DB().CompressedBlockModel.CreateCompressedBlockInTransact(tx, blockStates.CompressedBlock)
			if err != nil {
				return err
			}
		}
		addCompressedBlockMetrics.Set(float64(time.Since(start).Milliseconds()))
		start = time.Now()
		// create or update account
		if len(blockStates.PendingAccount) != 0 {
			err = c.bc.DB().AccountModel.UpdateAccountTransactionToCommitted(tx, blockStates.PendingAccount)
			if err != nil {
				return err
			}
		}
		updateAccountMetrics.Set(float64(time.Since(start).Milliseconds()))
		start = time.Now()
		// create account history
		if len(blockStates.PendingAccountHistory) != 0 {
			err = c.bc.DB().AccountHistoryModel.CreateAccountHistoriesInTransact(tx, blockStates.PendingAccountHistory)
			if err != nil {
				return err
			}
		}
		addAccountHistoryMetrics.Set(float64(time.Since(start).Milliseconds()))
		// create or update nft
		if len(blockStates.PendingNft) != 0 {
			err = c.bc.DB().L2NftModel.UpdateNftsInTransact(tx, blockStates.PendingNft)
			if err != nil {
				return err
			}
		}
		// create nft history
		if len(blockStates.PendingNftHistory) != 0 {
			err = c.bc.DB().L2NftHistoryModel.CreateNftHistoriesInTransact(tx, blockStates.PendingNftHistory)
			if err != nil {
				return err
			}
		}
		start = time.Now()
		// delete txs from tx pool
		err = c.bc.DB().TxPoolModel.DeleteTxsBatchInTransact(tx, blockStates.Block.Txs)
		if err != nil {
			return err
		}
		deletePoolTxMetrics.Set(float64(time.Since(start).Milliseconds()))

		// update block
		blockStates.Block.ClearTxsModel()
		start = time.Now()
		err = c.bc.DB().BlockModel.UpdateBlockInTransact(tx, blockStates.Block)
		updateBlockMetrics.Set(float64(time.Since(start).Milliseconds()))
		return err

	})
	if err != nil {
		logx.Errorf("save block transaction failed:%s,blockHeight:%s", err.Error(), blockStates.Block.BlockHeight)
		panic("save block transaction failed: " + err.Error())
		//todo 重试优化
	}
	c.bc.Statedb.UpdatePrunedBlockHeight(blockStates.Block.BlockHeight)
	sqlDBOperationMetics.Set(float64(time.Since(start).Milliseconds()))
	l2BlockDbHeightMetric.Set(float64(blockStates.Block.BlockHeight))

}

func (c *Committer) Shutdown() {
	c.running = false
	c.txWorker.Stop()
	c.treeWorker.Stop()
	c.syncAccountToRedisWorker.Stop()
	c.saveBlockTxWorker.Stop()
	c.updatePoolTxWorker.Stop()
	c.bc.Statedb.Close()
	c.bc.ChainDB.Close()
}

func (c *Committer) restoreExecutedTxs() (*block.Block, error) {
	bc := c.bc
	curHeight, err := bc.BlockModel.GetCurrentBlockHeight()
	if err != nil {
		return nil, err
	}
	curBlock, err := bc.BlockModel.GetBlockByHeight(curHeight)
	if err != nil {
		return nil, err
	}

	executedTxs, err := c.bc.TxPoolModel.GetTxsByStatus(tx.StatusExecuted)
	if err != nil {
		return nil, err
	}

	if curBlock.BlockStatus > block.StatusProposing {
		if len(executedTxs) != 0 {
			return nil, errors.New("no proposing block but exist executed txs")
		}
		return curBlock, nil
	}

	if err := c.bc.StateDB().MarkGasAccountAsPending(); err != nil {
		return nil, err
	}
	for _, executedTx := range executedTxs {
		err = c.bc.ApplyTransaction(executedTx)
		if err != nil {
			return nil, err
		}
	}

	return curBlock, nil
}

func (c *Committer) createNewBlock(curBlock *block.Block, poolTx *tx.Tx) error {
	return c.bc.DB().DB.Transaction(func(dbTx *gorm.DB) error {
		err := c.bc.TxPoolModel.UpdateTxsInTransact(dbTx, []*tx.Tx{poolTx})
		if err != nil {
			return err
		}
		return c.bc.BlockModel.CreateBlockInTransact(dbTx, curBlock)
	})
}

func (c *Committer) shouldCommit(curBlock *block.Block) bool {
	var now = time.Now()
	if (len(c.bc.Statedb.Txs) > 0 && now.Unix()-curBlock.CreatedAt.Unix() >= MaxCommitterInterval) ||
		len(c.bc.Statedb.Txs) >= c.maxTxsPerBlock {
		return true
	}

	return false
}

//func (c *Committer) commitNewBlock(curBlock *block.Block) (*block.Block, error) {
//	blockSize := c.computeCurrentBlockSize()
//	start := time.Now()
//	blockStates, err := c.bc.CommitNewBlock(blockSize, curBlock.CreatedAt.UnixMilli())
//	if err != nil {
//		return nil, err
//	}
//	stateDBOperationMetics.Set(float64(time.Since(start).Milliseconds()))
//
//	start = time.Now()
//	err = c.bc.Statedb.SyncGasAccountToRedis()
//	if err != nil {
//		return nil, err
//	}
//	stateDBSyncOperationMetics.Set(float64(time.Since(start).Milliseconds()))
//
//	start = time.Now()
//	// update db
//	err = c.bc.DB().DB.Transaction(func(tx *gorm.DB) error {
//		// create block for commit
//		if blockStates.CompressedBlock != nil {
//			err = c.bc.DB().CompressedBlockModel.CreateCompressedBlockInTransact(tx, blockStates.CompressedBlock)
//			if err != nil {
//				return err
//			}
//		}
//		// create or update account
//		if len(blockStates.PendingAccount) != 0 {
//			err = c.bc.DB().AccountModel.UpdateAccountsInTransact(tx, blockStates.PendingAccount)
//			if err != nil {
//				return err
//			}
//		}
//		// create account history
//		if len(blockStates.PendingAccountHistory) != 0 {
//			err = c.bc.DB().AccountHistoryModel.CreateAccountHistoriesInTransact(tx, blockStates.PendingAccountHistory)
//			if err != nil {
//				return err
//			}
//		}
//		// create or update nft
//		if len(blockStates.PendingNft) != 0 {
//			err = c.bc.DB().L2NftModel.UpdateNftsInTransact(tx, blockStates.PendingNft)
//			if err != nil {
//				return err
//			}
//		}
//		// create nft history
//		if len(blockStates.PendingNftHistory) != 0 {
//			err = c.bc.DB().L2NftHistoryModel.CreateNftHistoriesInTransact(tx, blockStates.PendingNftHistory)
//			if err != nil {
//				return err
//			}
//		}
//		// delete txs from tx pool
//		err := c.bc.DB().TxPoolModel.DeleteTxsInTransact(tx, blockStates.Block.Txs)
//		if err != nil {
//			return err
//		}
//		// update block
//		blockStates.Block.ClearTxsModel()
//		return c.bc.DB().BlockModel.UpdateBlockInTransact(tx, blockStates.Block)
//	})
//	if err != nil {
//		return nil, err
//	}
//	sqlDBOperationMetics.Set(float64(time.Since(start).Milliseconds()))
//
//	return blockStates.Block, nil
//}

func (c *Committer) computeCurrentBlockSize(stateCopy *statedb.StateDataCopy) int {
	var blockSize int
	for i := 0; i < len(c.optionalBlockSizes); i++ {
		if len(stateCopy.StateCache.Txs) <= c.optionalBlockSizes[i] {
			blockSize = c.optionalBlockSizes[i]
			break
		}
	}
	return blockSize
}

func (c *Committer) getLatestExecutedRequestId() (int64, error) {

	statuses := []int{
		tx.StatusExecuted,
		tx.StatusPacked,
		tx.StatusCommitted,
		tx.StatusVerified,
	}

	txTypes := []int64{
		types.TxTypeRegisterZns,
		types.TxTypeDeposit,
		types.TxTypeDepositNft,
		types.TxTypeFullExit,
		types.TxTypeFullExitNft,
	}

	latestTx, err := c.bc.TxPoolModel.GetLatestTx(txTypes, statuses)
	if err != nil && err != types.DbErrNotFound {
		logx.Errorf("get latest executed tx failed: %v", err)
		return -1, err
	} else if err == types.DbErrNotFound {
		return -1, nil
	}

	p, err := c.bc.PriorityRequestModel.GetPriorityRequestsByL2TxHash(latestTx.TxHash)
	if err != nil {
		logx.Errorf("get priority request by txhash: %s failed: %v", latestTx.TxHash, err)
		return -1, err
	}

	return p.RequestId, nil
}<|MERGE_RESOLUTION|>--- conflicted
+++ resolved
@@ -147,12 +147,12 @@
 		Help:      "update block time time",
 	})
 
-<<<<<<< HEAD
 	saveAccountsGoroutineMetrics = prometheus.NewGauge(prometheus.GaugeOpts{
 		Namespace: "zkbnb",
 		Name:      "save_accounts_goroutine_time",
 		Help:      "save accounts goroutine time",
-=======
+	})
+
 	getPendingPoolTxMetrics = prometheus.NewGauge(prometheus.GaugeOpts{
 		Namespace: "zkbnb",
 		Name:      "get_pending_pool_tx_time",
@@ -168,7 +168,6 @@
 		Namespace: "zkbnb",
 		Name:      "sync_account_to_redis_time",
 		Help:      "sync account to redis time",
->>>>>>> 78f2b74c
 	})
 )
 
@@ -290,17 +289,16 @@
 		return nil, fmt.Errorf("prometheus.Register updateBlockMetrics error: %v", err)
 	}
 
-<<<<<<< HEAD
 	if err := prometheus.Register(saveAccountsGoroutineMetrics); err != nil {
 		return nil, fmt.Errorf("prometheus.Register saveAccountsGoroutineMetrics error: %v", err)
-=======
+	}
+
 	if err := prometheus.Register(getPendingPoolTxMetrics); err != nil {
 		return nil, fmt.Errorf("prometheus.Register getPendingPoolTxMetrics error: %v", err)
 	}
 
 	if err := prometheus.Register(updatePoolTxsProcessingMetrics); err != nil {
 		return nil, fmt.Errorf("prometheus.Register updatePoolTxsProcessingMetrics error: %v", err)
->>>>>>> 78f2b74c
 	}
 
 	committer := &Committer{
