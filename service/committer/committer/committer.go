package committer

import (
	"encoding/json"
	"errors"
	"fmt"
<<<<<<< HEAD
	cryptoBlock "github.com/bnb-chain/zkbnb-crypto/legend/circuit/bn254/block"
	"github.com/bnb-chain/zkbnb/dao/blockwitness"
	"github.com/ethereum/go-ethereum/common"
	"github.com/status-im/keycard-go/hexutils"
	"gorm.io/gorm"
=======
>>>>>>> 1d25dcce
	"time"

	"github.com/zeromicro/go-zero/core/logx"
	"gorm.io/gorm"

	"github.com/bnb-chain/zkbnb/core"
	"github.com/bnb-chain/zkbnb/dao/block"
	"github.com/bnb-chain/zkbnb/dao/tx"
)

const (
	MaxCommitterInterval = 60 * 1
)

type Config struct {
	core.ChainConfig

	BlockConfig struct {
		OptionalBlockSizes []int
	}
}

type Committer struct {
	config             *Config
	maxTxsPerBlock     int
	optionalBlockSizes []int

<<<<<<< HEAD
	bc    *core.BlockChain
	trace bool

	executedMemPoolTxs []*mempool.MempoolTx
=======
	bc *core.BlockChain
>>>>>>> 1d25dcce
}

func NewCommitter(config *Config) (*Committer, error) {
	if len(config.BlockConfig.OptionalBlockSizes) == 0 {
		return nil, errors.New("nil optional block sizes")
	}

	bc, err := core.NewBlockChain(&config.ChainConfig, "committer")
	if err != nil {
		return nil, fmt.Errorf("new blockchain error: %v", err)
	}

	committer := &Committer{
		config:             config,
		maxTxsPerBlock:     config.BlockConfig.OptionalBlockSizes[len(config.BlockConfig.OptionalBlockSizes)-1],
		optionalBlockSizes: config.BlockConfig.OptionalBlockSizes,

<<<<<<< HEAD
		bc:                 bc,
		trace:              true, // TODO
		executedMemPoolTxs: make([]*mempool.MempoolTx, 0),
=======
		bc: bc,
>>>>>>> 1d25dcce
	}
	return committer, nil
}

func (c *Committer) Run() {
	curBlock, err := c.restoreExecutedTxs()
	if err != nil {
		panic("restore executed tx failed: " + err.Error())
	}

	for {
		if curBlock.BlockStatus > block.StatusProposing {
			curBlock, err = c.bc.ProposeNewBlock()
			if err != nil {
				panic("propose new block failed: " + err.Error())
			}
		}

		// Read pending transactions from tx pool.
		pendingTxs, err := c.bc.TxPoolModel.GetTxsByStatus(tx.StatusPending)
		if err != nil {
			logx.Error("get pending transactions from tx pool failed:", err)
			return
		}
		for len(pendingTxs) == 0 {
			if c.shouldCommit(curBlock) {
				break
			}

			time.Sleep(100 * time.Millisecond)
			pendingTxs, err = c.bc.TxPoolModel.GetTxsByStatus(tx.StatusPending)
			if err != nil {
				logx.Error("get pending transactions from tx pool failed:", err)
				return
			}
		}

		pendingUpdatePoolTxs := make([]*tx.Tx, 0, len(pendingTxs))
		pendingDeletePoolTxs := make([]*tx.Tx, 0, len(pendingTxs))
		for _, poolTx := range pendingTxs {
			if c.shouldCommit(curBlock) {
				break
			}

			err = c.bc.ApplyTransaction(poolTx)
			if err != nil {
				logx.Errorf("apply pool tx ID: %d failed, err %v ", poolTx.ID, err)
				poolTx.TxStatus = tx.StatusFailed
				pendingDeletePoolTxs = append(pendingDeletePoolTxs, poolTx)
				continue
			}

			// Write the proposed block into database when the first transaction executed.
			if len(c.bc.Statedb.Txs) == 1 {
				err = c.createNewBlock(curBlock, poolTx)
				if err != nil {
					panic("create new block failed" + err.Error())
				}
			} else {
				pendingUpdatePoolTxs = append(pendingUpdatePoolTxs, poolTx)
			}
		}

		err = c.bc.StateDB().SyncStateCacheToRedis()
		if err != nil {
			panic("sync redis cache failed: " + err.Error())
		}

		err = c.bc.DB().DB.Transaction(func(dbTx *gorm.DB) error {
			err := c.bc.TxPoolModel.UpdateTxsInTransact(dbTx, pendingUpdatePoolTxs)
			if err != nil {
				return err
			}
			return c.bc.TxPoolModel.DeleteTxsInTransact(dbTx, pendingDeletePoolTxs)
		})
		if err != nil {
			panic("update tx pool failed: " + err.Error())
		}

		if c.shouldCommit(curBlock) {
			curBlock, err = c.commitNewBlock(curBlock)
			if err != nil {
				panic("commit new block failed: " + err.Error())
			}
		}
	}
}

func (c *Committer) restoreExecutedTxs() (*block.Block, error) {
	bc := c.bc
	curHeight, err := bc.BlockModel.GetCurrentBlockHeight()
	if err != nil {
		return nil, err
	}
	curBlock, err := bc.BlockModel.GetBlockByHeight(curHeight)
	if err != nil {
		return nil, err
	}

	executedTxs, err := c.bc.TxPoolModel.GetTxsByStatus(tx.StatusExecuted)
	if err != nil {
		return nil, err
	}

	if curBlock.BlockStatus > block.StatusProposing {
		if len(executedTxs) != 0 {
			return nil, errors.New("no proposing block but exist executed txs")
		}
		return curBlock, nil
	}

	for _, executedTx := range executedTxs {
		err = c.bc.ApplyTransaction(executedTx)
		if err != nil {
			return nil, err
		}
	}

	return curBlock, nil
}

func (c *Committer) createNewBlock(curBlock *block.Block, poolTx *tx.Tx) error {
	return c.bc.DB().DB.Transaction(func(dbTx *gorm.DB) error {
		err := c.bc.TxPoolModel.UpdateTxsInTransact(dbTx, []*tx.Tx{poolTx})
		if err != nil {
			return err
		}

		return c.bc.BlockModel.CreateBlockInTransact(dbTx, curBlock)
	})
}

func (c *Committer) shouldCommit(curBlock *block.Block) bool {
	var now = time.Now()
	if (len(c.bc.Statedb.Txs) > 0 && now.Unix()-curBlock.CreatedAt.Unix() >= MaxCommitterInterval) ||
		len(c.bc.Statedb.Txs) >= c.maxTxsPerBlock {
		return true
	}

	return false
}

func (c *Committer) commitNewBlock(curBlock *block.Block) (*block.Block, error) {
	blockSize := c.computeCurrentBlockSize()
	blockStates, err := c.bc.CommitNewBlock(blockSize, curBlock.CreatedAt.UnixMilli())
	if err != nil {
		return nil, err
	}

	// update db
	err = c.bc.DB().DB.Transaction(func(tx *gorm.DB) error {
		// create block for commit
		if blockStates.CompressedBlock != nil {
			err = c.bc.DB().CompressedBlockModel.CreateCompressedBlockInTransact(tx, blockStates.CompressedBlock)
			if err != nil {
				return err
			}
		}
		// create new account
		if len(blockStates.PendingNewAccount) != 0 {
			err = c.bc.DB().AccountModel.CreateAccountsInTransact(tx, blockStates.PendingNewAccount)
			if err != nil {
				return err
			}
		}
		// update account
		if len(blockStates.PendingUpdateAccount) != 0 {
			err = c.bc.DB().AccountModel.UpdateAccountsInTransact(tx, blockStates.PendingUpdateAccount)
			if err != nil {
				return err
			}
		}
		// create new account history
		if len(blockStates.PendingNewAccountHistory) != 0 {
			err = c.bc.DB().AccountHistoryModel.CreateAccountHistoriesInTransact(tx, blockStates.PendingNewAccountHistory)
			if err != nil {
				return err
			}
		}
		// create new liquidity
		if len(blockStates.PendingNewLiquidity) != 0 {
			err = c.bc.DB().LiquidityModel.CreateLiquidityInTransact(tx, blockStates.PendingNewLiquidity)
			if err != nil {
				return err
			}
		}
		// update liquidity
		if len(blockStates.PendingUpdateLiquidity) != 0 {
			err = c.bc.DB().LiquidityModel.UpdateLiquidityInTransact(tx, blockStates.PendingUpdateLiquidity)
			if err != nil {
				return err
			}
		}
		// create new liquidity history
		if len(blockStates.PendingNewLiquidityHistory) != 0 {
			err = c.bc.DB().LiquidityHistoryModel.CreateLiquidityHistoriesInTransact(tx, blockStates.PendingNewLiquidityHistory)
			if err != nil {
				return err
			}
		}
		// create new nft
		if len(blockStates.PendingNewNft) != 0 {
			err = c.bc.DB().L2NftModel.CreateNftsInTransact(tx, blockStates.PendingNewNft)
			if err != nil {
				return err
			}
		}
		// update nft
		if len(blockStates.PendingUpdateNft) != 0 {
			err = c.bc.DB().L2NftModel.UpdateNftsInTransact(tx, blockStates.PendingUpdateNft)
			if err != nil {
				return err
			}
		}
		// new nft history
		if len(blockStates.PendingNewNftHistory) != 0 {
			err = c.bc.DB().L2NftHistoryModel.CreateNftHistoriesInTransact(tx, blockStates.PendingNewNftHistory)
			if err != nil {
				return err
			}
		}
<<<<<<< HEAD
		if c.trace {
			emptyTxCount := int(curBlock.BlockSize) - len(curBlock.Txs)
			witness := c.bc.StateDB().Witnesses
			for i := 0; i < emptyTxCount; i++ {
				witness = append(witness, cryptoBlock.EmptyTx())
			}

			b := &cryptoBlock.Block{
				BlockNumber:     curBlock.BlockHeight,
				CreatedAt:       curBlock.CreatedAt.UnixMilli(),
				OldStateRoot:    witness[0].StateRootBefore,
				NewStateRoot:    hexutils.HexToBytes(curBlock.StateRoot),
				BlockCommitment: common.FromHex(curBlock.BlockCommitment),
				Txs:             witness,
			}
			bz, err := json.Marshal(b)
			if err != nil {
				return err
			}
			blockWitness := &blockwitness.BlockWitness{
				Height:      curBlock.BlockHeight,
				WitnessData: string(bz),
				Status:      blockwitness.StatusPublished,
			}
			c.bc.DB().BlockWitnessModel.CreateBlockWitness(blockWitness)
		}
		return nil
=======
		// delete txs from tx pool
		err := c.bc.DB().TxPoolModel.DeleteTxsInTransact(tx, blockStates.Block.Txs)
		if err != nil {
			return err
		}
		// update block
		blockStates.Block.ClearTxsModel()
		return c.bc.DB().BlockModel.UpdateBlockInTransact(tx, blockStates.Block)
>>>>>>> 1d25dcce
	})

	if err != nil {
		return nil, err
	}

	return blockStates.Block, nil
}

func (c *Committer) computeCurrentBlockSize() int {
	var blockSize int
	for i := 0; i < len(c.optionalBlockSizes); i++ {
		if len(c.bc.Statedb.Txs) <= c.optionalBlockSizes[i] {
			blockSize = c.optionalBlockSizes[i]
			break
		}
	}
	return blockSize
}<|MERGE_RESOLUTION|>--- conflicted
+++ resolved
@@ -4,14 +4,10 @@
 	"encoding/json"
 	"errors"
 	"fmt"
-<<<<<<< HEAD
 	cryptoBlock "github.com/bnb-chain/zkbnb-crypto/legend/circuit/bn254/block"
 	"github.com/bnb-chain/zkbnb/dao/blockwitness"
 	"github.com/ethereum/go-ethereum/common"
 	"github.com/status-im/keycard-go/hexutils"
-	"gorm.io/gorm"
-=======
->>>>>>> 1d25dcce
 	"time"
 
 	"github.com/zeromicro/go-zero/core/logx"
@@ -39,14 +35,8 @@
 	maxTxsPerBlock     int
 	optionalBlockSizes []int
 
-<<<<<<< HEAD
 	bc    *core.BlockChain
 	trace bool
-
-	executedMemPoolTxs []*mempool.MempoolTx
-=======
-	bc *core.BlockChain
->>>>>>> 1d25dcce
 }
 
 func NewCommitter(config *Config) (*Committer, error) {
@@ -64,13 +54,8 @@
 		maxTxsPerBlock:     config.BlockConfig.OptionalBlockSizes[len(config.BlockConfig.OptionalBlockSizes)-1],
 		optionalBlockSizes: config.BlockConfig.OptionalBlockSizes,
 
-<<<<<<< HEAD
-		bc:                 bc,
-		trace:              true, // TODO
-		executedMemPoolTxs: make([]*mempool.MempoolTx, 0),
-=======
-		bc: bc,
->>>>>>> 1d25dcce
+		bc:    bc,
+		trace: true, // TODO
 	}
 	return committer, nil
 }
@@ -292,7 +277,6 @@
 				return err
 			}
 		}
-<<<<<<< HEAD
 		if c.trace {
 			emptyTxCount := int(curBlock.BlockSize) - len(curBlock.Txs)
 			witness := c.bc.StateDB().Witnesses
@@ -319,8 +303,6 @@
 			}
 			c.bc.DB().BlockWitnessModel.CreateBlockWitness(blockWitness)
 		}
-		return nil
-=======
 		// delete txs from tx pool
 		err := c.bc.DB().TxPoolModel.DeleteTxsInTransact(tx, blockStates.Block.Txs)
 		if err != nil {
@@ -329,7 +311,6 @@
 		// update block
 		blockStates.Block.ClearTxsModel()
 		return c.bc.DB().BlockModel.UpdateBlockInTransact(tx, blockStates.Block)
->>>>>>> 1d25dcce
 	})
 
 	if err != nil {
