package config

import (
	"encoding/json"
	"github.com/bnb-chain/zkbnb/common/apollo"
	"github.com/zeromicro/go-zero/core/conf"
	"github.com/zeromicro/go-zero/core/logx"
	"github.com/zeromicro/go-zero/core/stores/cache"
)

const (
	ProverAppId     = "zkbnb-prover"
	SystemConfigKey = "SystemConfig"
	Namespace       = "application"
)

type BlockConfig struct {
	OptionalBlockSizes []int
}

type Config struct {
	Postgres    apollo.Postgres
	CacheRedis  cache.CacheConf
	LogConf     logx.LogConf
	KeyPath     []string
<<<<<<< HEAD
	BlockConfig struct {
		OptionalBlockSizes []int
		R1CSBatchSize      int
=======
	BlockConfig BlockConfig
}

func InitSystemConfiguration(config *Config, configFile string) error {
	if err := InitSystemConfigFromEnvironment(config); err != nil {
		logx.Errorf("Init system configuration from environment raise error: %v", err)
	} else {
		logx.Infof("Init system configuration from environment Successfully")
		return nil
	}
	if err := InitSystemConfigFromConfigFile(config, configFile); err != nil {
		logx.Errorf("Init system configuration from config file raise error: %v", err)
		panic("Init system configuration from config file raise error:" + err.Error())
	} else {
		logx.Infof("Init system configuration from config file Successfully")
		return nil
	}
}

func InitSystemConfigFromEnvironment(c *Config) error {
	commonConfig, err := apollo.InitCommonConfig()
	if err != nil {
		return err
>>>>>>> e19985ad
	}
	c.Postgres = commonConfig.Postgres
	c.CacheRedis = commonConfig.CacheRedis

	systemConfigString, err := apollo.LoadApolloConfigFromEnvironment(ProverAppId, Namespace, SystemConfigKey)
	if err != nil {
		return err
	}

	systemConfig := &Config{}
	err = json.Unmarshal([]byte(systemConfigString), systemConfig)
	if err != nil {
		return err
	}

	c.LogConf = systemConfig.LogConf
	c.KeyPath = systemConfig.KeyPath
	c.BlockConfig = systemConfig.BlockConfig

	return nil
}

func InitSystemConfigFromConfigFile(c *Config, configFile string) error {
	conf.MustLoad(configFile, c)
	logx.MustSetup(c.LogConf)
	logx.DisableStat()
	return nil
}<|MERGE_RESOLUTION|>--- conflicted
+++ resolved
@@ -16,6 +16,7 @@
 
 type BlockConfig struct {
 	OptionalBlockSizes []int
+	R1CSBatchSize      int
 }
 
 type Config struct {
@@ -23,11 +24,6 @@
 	CacheRedis  cache.CacheConf
 	LogConf     logx.LogConf
 	KeyPath     []string
-<<<<<<< HEAD
-	BlockConfig struct {
-		OptionalBlockSizes []int
-		R1CSBatchSize      int
-=======
 	BlockConfig BlockConfig
 }
 
@@ -51,7 +47,6 @@
 	commonConfig, err := apollo.InitCommonConfig()
 	if err != nil {
 		return err
->>>>>>> e19985ad
 	}
 	c.Postgres = commonConfig.Postgres
 	c.CacheRedis = commonConfig.CacheRedis
