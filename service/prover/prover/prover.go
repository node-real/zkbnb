package prover

import (
	"encoding/json"
	"fmt"
	"github.com/prometheus/client_golang/prometheus"
<<<<<<< HEAD
	"time"
=======
>>>>>>> 5a1570b4

	"github.com/consensys/gnark-crypto/ecc"
	"github.com/consensys/gnark/backend/groth16"
	"github.com/consensys/gnark/frontend"
	"github.com/consensys/gnark/frontend/cs/r1cs"
	"github.com/zeromicro/go-zero/core/logx"
	"github.com/zeromicro/go-zero/core/stores/redis"
	"gorm.io/driver/postgres"
	"gorm.io/gorm"
	"gorm.io/plugin/dbresolver"

	"github.com/bnb-chain/zkbnb-crypto/circuit"
	"github.com/bnb-chain/zkbnb/common/prove"
	"github.com/bnb-chain/zkbnb/common/redislock"
	"github.com/bnb-chain/zkbnb/dao/blockwitness"
	"github.com/bnb-chain/zkbnb/dao/proof"
	"github.com/bnb-chain/zkbnb/service/prover/config"
	"github.com/bnb-chain/zkbnb/types"
)

var (
	l2ProofHeightMetrics = prometheus.NewGauge(prometheus.GaugeOpts{
		Namespace: "zkbnb",
		Name:      "l2_proof_height",
		Help:      "l2_proof_height metrics.",
	})
	l2ExceptionProofHeightMetrics = prometheus.NewGauge(prometheus.GaugeOpts{
		Namespace: "zkbnb",
		Name:      "l2_exception_proof_height",
		Help:      "l2_exception_proof_height metrics.",
	})
)

type Prover struct {
	Config config.Config

	RedisConn *redis.Redis

	DB                *gorm.DB
	ProofModel        proof.ProofModel
	BlockWitnessModel blockwitness.BlockWitnessModel

	VerifyingKeys      []groth16.VerifyingKey
	ProvingKeys        []groth16.ProvingKey
	OptionalBlockSizes []int
	R1cs               []frontend.CompiledConstraintSystem
}

var (
	l2BlockProverGenerateHeightMetric = prometheus.NewGauge(prometheus.GaugeOpts{
		Namespace: "zkbnb",
		Name:      "l2Block_prover_generate_height",
		Help:      "l2Block_prover_generate metrics.",
	})

	proofGenerateTimeMetric = prometheus.NewGauge(prometheus.GaugeOpts{
		Namespace: "zkbnb",
		Name:      "proof_generate_time",
		Help:      "proof_generate_time metrics.",
	})
)

func WithRedis(redisType string, redisPass string) redis.Option {
	return func(p *redis.Redis) {
		p.Type = redisType
		p.Pass = redisPass
	}
}

func IsBlockSizesSorted(blockSizes []int) bool {
	for i := 1; i < len(blockSizes); i++ {
		if blockSizes[i] <= blockSizes[i-1] {
			return false
		}
	}
	return true
}

func NewProver(c config.Config) (*Prover, error) {
<<<<<<< HEAD

	if err := prometheus.Register(l2BlockProverGenerateHeightMetric); err != nil {
		return nil, fmt.Errorf("prometheus.Register l2BlockProverGenerateHeightMetric error: %v", err)
	}
	if err := prometheus.Register(proofGenerateTimeMetric); err != nil {
		return nil, fmt.Errorf("prometheus.Register proofGenerateTimeMetric error: %v", err)
	}

	masterDataSource := c.Postgres.MasterDataSource
	slaveDataSource := c.Postgres.SlaveDataSource
	db, err := gorm.Open(postgres.Open(masterDataSource))
=======
	if err := prometheus.Register(l2ProofHeightMetrics); err != nil {
		return nil, fmt.Errorf("prometheus.Register l2ProofHeightMetrics error: %v", err)
	}
	if err := prometheus.Register(l2ExceptionProofHeightMetrics); err != nil {
		return nil, fmt.Errorf("prometheus.Register l2ExceptionProofHeightMetrics error: %v", err)
	}

	db, err := gorm.Open(postgres.Open(c.Postgres.DataSource))
>>>>>>> 5a1570b4
	if err != nil {
		logx.Errorf("gorm connect db error, err = %s", err.Error())
	}

	db.Use(dbresolver.Register(dbresolver.Config{
		Sources:  []gorm.Dialector{postgres.Open(masterDataSource)},
		Replicas: []gorm.Dialector{postgres.Open(slaveDataSource)},
	}))
	redisConn := redis.New(c.CacheRedis[0].Host, WithRedis(c.CacheRedis[0].Type, c.CacheRedis[0].Pass))
	prover := &Prover{
		Config:            c,
		RedisConn:         redisConn,
		DB:                db,
		BlockWitnessModel: blockwitness.NewBlockWitnessModel(db),
		ProofModel:        proof.NewProofModel(db),
	}

	if !IsBlockSizesSorted(c.BlockConfig.OptionalBlockSizes) {
		logx.Severe("invalid OptionalBlockSizes")
		panic("invalid OptionalBlockSizes")
	}

	prover.OptionalBlockSizes = c.BlockConfig.OptionalBlockSizes
	prover.ProvingKeys = make([]groth16.ProvingKey, len(prover.OptionalBlockSizes))
	prover.VerifyingKeys = make([]groth16.VerifyingKey, len(prover.OptionalBlockSizes))
	prover.R1cs = make([]frontend.CompiledConstraintSystem, len(prover.OptionalBlockSizes))
	for i := 0; i < len(prover.OptionalBlockSizes); i++ {
		var blockConstraints circuit.BlockConstraints
		blockConstraints.TxsCount = prover.OptionalBlockSizes[i]
		blockConstraints.Txs = make([]circuit.TxConstraints, blockConstraints.TxsCount)
		for i := 0; i < blockConstraints.TxsCount; i++ {
			blockConstraints.Txs[i] = circuit.GetZeroTxConstraint()
		}
		blockConstraints.GasAssetIds = types.GasAssets[:]
		blockConstraints.GasAccountIndex = types.GasAccount
		blockConstraints.Gas = circuit.GetZeroGasConstraints(types.GasAssets[:])

		logx.Infof("start compile block size %d blockConstraints", blockConstraints.TxsCount)
		prover.R1cs[i], err = frontend.Compile(ecc.BN254, r1cs.NewBuilder, &blockConstraints, frontend.IgnoreUnconstrainedInputs())
		if err != nil {
			logx.Severe("r1cs init error")
			panic("r1cs init error")
		}
		logx.Infof("blockConstraints constraints: %d", prover.R1cs[i].GetNbConstraints())
		logx.Info("finish compile blockConstraints")
		// read proving and verifying keys
		prover.ProvingKeys[i], err = prove.LoadProvingKey(c.KeyPath.ProvingKeyPath[i])
		if err != nil {
			logx.Severe("provingKey loading error")
			panic("provingKey loading error")
		}
		prover.VerifyingKeys[i], err = prove.LoadVerifyingKey(c.KeyPath.VerifyingKeyPath[i])
		if err != nil {
			logx.Severe("verifyingKey loading error")
			panic("verifyingKey loading error")
		}
	}
<<<<<<< HEAD

=======
>>>>>>> 5a1570b4
	return prover, nil
}

func (p *Prover) ProveBlock() error {
	blockWitness, err := func() (*blockwitness.BlockWitness, error) {
		lock := redislock.GetRedisLockByKey(p.RedisConn, RedisLockKey)
		err := redislock.TryAcquireLock(lock)
		if err != nil {
			return nil, err
		}
		//nolint:errcheck
		defer lock.Release()

		// Fetch unproved block witness.
		blockWitness, err := p.BlockWitnessModel.GetLatestBlockWitness()
		if err != nil {
			return nil, err
		}
		// Update status of block witness.
		err = p.BlockWitnessModel.UpdateBlockWitnessStatus(blockWitness, blockwitness.StatusReceived)
		if err != nil {
			return nil, err
		}
		return blockWitness, nil
	}()
	if err != nil {
		if err == types.DbErrNotFound {
			return nil
		}
		return err
	}
	defer func() {
		if err == nil {
			return
		}

		// Recover block witness status.
		res := p.BlockWitnessModel.UpdateBlockWitnessStatus(blockWitness, blockwitness.StatusPublished)
		if res != nil {
			logx.Errorf("revert block witness status failed, err %v", res)
		}
		l2ExceptionProofHeightMetrics.Set(float64(blockWitness.Height))
	}()

	// Parse crypto block.
	var cryptoBlock *circuit.Block
	err = json.Unmarshal([]byte(blockWitness.WitnessData), &cryptoBlock)
	if err != nil {
		return err
	}

	var keyIndex int
	for ; keyIndex < len(p.OptionalBlockSizes); keyIndex++ {
		if len(cryptoBlock.Txs) == p.OptionalBlockSizes[keyIndex] {
			break
		}
	}
	if keyIndex == len(p.OptionalBlockSizes) {
		return fmt.Errorf("can't find correct vk/pk")
	}

	start := time.Now()
	// Generate proof.
	blockProof, err := prove.GenerateProof(p.R1cs[keyIndex], p.ProvingKeys[keyIndex], p.VerifyingKeys[keyIndex], cryptoBlock)
	if err != nil {
		return fmt.Errorf("failed to generateProof, err: %v", err)
	}

	formattedProof, err := prove.FormatProof(blockProof, cryptoBlock.OldStateRoot, cryptoBlock.NewStateRoot, cryptoBlock.BlockCommitment)
	if err != nil {
		return fmt.Errorf("unable to format blockProof: %v", err)
	}

	// Marshal formatted proof.
	proofBytes, err := json.Marshal(formattedProof)
	if err != nil {
		return err
	}

	// Check the existence of block proof.
	_, err = p.ProofModel.GetProofByBlockHeight(blockWitness.Height)
	if err == nil {
		logx.Errorf("blockProof of height %d exists", blockWitness.Height)
		return nil
	}

	var row = &proof.Proof{
		ProofInfo:   string(proofBytes),
		BlockNumber: blockWitness.Height,
		Status:      proof.NotSent,
	}
	err = p.ProofModel.CreateProof(row)
<<<<<<< HEAD
	proofGenerateTimeMetric.Set(float64(time.Since(start).Milliseconds()))
	l2BlockProverGenerateHeightMetric.Set(float64(blockWitness.Height))
=======
	l2ExceptionProofHeightMetrics.Set(float64(0))
	l2ProofHeightMetrics.Set(float64(row.BlockNumber))
>>>>>>> 5a1570b4
	return err
}

func (p *Prover) Shutdown() {
	sqlDB, err := p.DB.DB()
	if err == nil && sqlDB != nil {
		err = sqlDB.Close()
	}
	if err != nil {
		logx.Errorf("close db error: %s", err.Error())
	}
}<|MERGE_RESOLUTION|>--- conflicted
+++ resolved
@@ -4,10 +4,7 @@
 	"encoding/json"
 	"fmt"
 	"github.com/prometheus/client_golang/prometheus"
-<<<<<<< HEAD
 	"time"
-=======
->>>>>>> 5a1570b4
 
 	"github.com/consensys/gnark-crypto/ecc"
 	"github.com/consensys/gnark/backend/groth16"
@@ -87,8 +84,12 @@
 }
 
 func NewProver(c config.Config) (*Prover, error) {
-<<<<<<< HEAD
-
+	if err := prometheus.Register(l2ProofHeightMetrics); err != nil {
+		return nil, fmt.Errorf("prometheus.Register l2ProofHeightMetrics error: %v", err)
+	}
+	if err := prometheus.Register(l2ExceptionProofHeightMetrics); err != nil {
+		return nil, fmt.Errorf("prometheus.Register l2ExceptionProofHeightMetrics error: %v", err)
+	}
 	if err := prometheus.Register(l2BlockProverGenerateHeightMetric); err != nil {
 		return nil, fmt.Errorf("prometheus.Register l2BlockProverGenerateHeightMetric error: %v", err)
 	}
@@ -99,16 +100,6 @@
 	masterDataSource := c.Postgres.MasterDataSource
 	slaveDataSource := c.Postgres.SlaveDataSource
 	db, err := gorm.Open(postgres.Open(masterDataSource))
-=======
-	if err := prometheus.Register(l2ProofHeightMetrics); err != nil {
-		return nil, fmt.Errorf("prometheus.Register l2ProofHeightMetrics error: %v", err)
-	}
-	if err := prometheus.Register(l2ExceptionProofHeightMetrics); err != nil {
-		return nil, fmt.Errorf("prometheus.Register l2ExceptionProofHeightMetrics error: %v", err)
-	}
-
-	db, err := gorm.Open(postgres.Open(c.Postgres.DataSource))
->>>>>>> 5a1570b4
 	if err != nil {
 		logx.Errorf("gorm connect db error, err = %s", err.Error())
 	}
@@ -166,10 +157,7 @@
 			panic("verifyingKey loading error")
 		}
 	}
-<<<<<<< HEAD
-
-=======
->>>>>>> 5a1570b4
+
 	return prover, nil
 }
 
@@ -262,13 +250,10 @@
 		Status:      proof.NotSent,
 	}
 	err = p.ProofModel.CreateProof(row)
-<<<<<<< HEAD
 	proofGenerateTimeMetric.Set(float64(time.Since(start).Milliseconds()))
 	l2BlockProverGenerateHeightMetric.Set(float64(blockWitness.Height))
-=======
 	l2ExceptionProofHeightMetrics.Set(float64(0))
 	l2ProofHeightMetrics.Set(float64(row.BlockNumber))
->>>>>>> 5a1570b4
 	return err
 }
 
