package prover

import (
	"encoding/json"
	"fmt"
	"github.com/consensys/gnark-crypto/ecc"
	"github.com/consensys/gnark/constraint"
	"github.com/prometheus/client_golang/prometheus"
	"runtime"
	"time"

	"github.com/consensys/gnark/backend/groth16"
	"github.com/consensys/gnark/std"
	"github.com/zeromicro/go-zero/core/logx"
	"github.com/zeromicro/go-zero/core/stores/redis"
	"gorm.io/driver/postgres"
	"gorm.io/gorm"
	"gorm.io/plugin/dbresolver"

	"github.com/bnb-chain/zkbnb-crypto/circuit"
	"github.com/bnb-chain/zkbnb/common/prove"
	"github.com/bnb-chain/zkbnb/common/redislock"
	"github.com/bnb-chain/zkbnb/dao/blockwitness"
	"github.com/bnb-chain/zkbnb/dao/proof"
	"github.com/bnb-chain/zkbnb/service/prover/config"
	"github.com/bnb-chain/zkbnb/types"
)

var (
	l2ProofHeightMetrics = prometheus.NewGauge(prometheus.GaugeOpts{
		Namespace: "zkbnb",
		Name:      "l2_proof_height",
		Help:      "l2_proof_height metrics.",
	})
	l2ExceptionProofHeightMetrics = prometheus.NewGauge(prometheus.GaugeOpts{
		Namespace: "zkbnb",
		Name:      "l2_exception_proof_height",
		Help:      "l2_exception_proof_height metrics.",
	})
)

type Prover struct {
	running bool
	Config  config.Config

	RedisConn *redis.Redis

	DB                *gorm.DB
	ProofModel        proof.ProofModel
	BlockWitnessModel blockwitness.BlockWitnessModel

	VerifyingKeys      []groth16.VerifyingKey
	ProvingKeys        [][]groth16.ProvingKey
	OptionalBlockSizes []int
	SessionNames       []string
	R1cs               []constraint.ConstraintSystem
}

var (
	l2BlockProverGenerateHeightMetric = prometheus.NewGauge(prometheus.GaugeOpts{
		Namespace: "zkbnb",
		Name:      "l2Block_prover_generate_height",
		Help:      "l2Block_prover_generate metrics.",
	})

	proofGenerateTimeMetric = prometheus.NewGauge(prometheus.GaugeOpts{
		Namespace: "zkbnb",
		Name:      "proof_generate_time",
		Help:      "proof_generate_time metrics.",
	})
)

func WithRedis(redisType string, redisPass string) redis.Option {
	return func(p *redis.Redis) {
		p.Type = redisType
		p.Pass = redisPass
	}
}

func IsBlockSizesSorted(blockSizes []int) bool {
	for i := 1; i < len(blockSizes); i++ {
		if blockSizes[i] <= blockSizes[i-1] {
			return false
		}
	}
	return true
}

func NewProver(c config.Config) (*Prover, error) {
	if err := prometheus.Register(l2ProofHeightMetrics); err != nil {
		return nil, fmt.Errorf("prometheus.Register l2ProofHeightMetrics error: %v", err)
	}
	if err := prometheus.Register(l2ExceptionProofHeightMetrics); err != nil {
		return nil, fmt.Errorf("prometheus.Register l2ExceptionProofHeightMetrics error: %v", err)
	}
	if err := prometheus.Register(l2BlockProverGenerateHeightMetric); err != nil {
		return nil, fmt.Errorf("prometheus.Register l2BlockProverGenerateHeightMetric error: %v", err)
	}
	if err := prometheus.Register(proofGenerateTimeMetric); err != nil {
		return nil, fmt.Errorf("prometheus.Register proofGenerateTimeMetric error: %v", err)
	}

	masterDataSource := c.Postgres.MasterDataSource
	slaveDataSource := c.Postgres.SlaveDataSource
	db, err := gorm.Open(postgres.Open(masterDataSource))
	if err != nil {
		logx.Errorf("gorm connect db error, err = %s", err.Error())
	}

	db.Use(dbresolver.Register(dbresolver.Config{
		Sources:  []gorm.Dialector{postgres.Open(masterDataSource)},
		Replicas: []gorm.Dialector{postgres.Open(slaveDataSource)},
	}))
	redisConn := redis.New(c.CacheRedis[0].Host, WithRedis(c.CacheRedis[0].Type, c.CacheRedis[0].Pass))
	prover := &Prover{
		running:           true,
		Config:            c,
		RedisConn:         redisConn,
		DB:                db,
		BlockWitnessModel: blockwitness.NewBlockWitnessModel(db),
		ProofModel:        proof.NewProofModel(db),
	}

	if !IsBlockSizesSorted(c.BlockConfig.OptionalBlockSizes) {
		logx.Severe("invalid OptionalBlockSizes")
		panic("invalid OptionalBlockSizes")
	}

	prover.OptionalBlockSizes = c.BlockConfig.OptionalBlockSizes
	prover.ProvingKeys = make([][]groth16.ProvingKey, len(prover.OptionalBlockSizes))
	prover.VerifyingKeys = make([]groth16.VerifyingKey, len(prover.OptionalBlockSizes))
	prover.R1cs = make([]constraint.ConstraintSystem, len(prover.OptionalBlockSizes))
	prover.SessionNames = make([]string, len(prover.OptionalBlockSizes))
	for i := 0; i < len(prover.OptionalBlockSizes); i++ {
		var blockConstraints circuit.BlockConstraints
		blockConstraints.TxsCount = prover.OptionalBlockSizes[i]
		blockConstraints.Txs = make([]circuit.TxConstraints, blockConstraints.TxsCount)
		for i := 0; i < blockConstraints.TxsCount; i++ {
			blockConstraints.Txs[i] = circuit.GetZeroTxConstraint()
		}
		blockConstraints.GasAssetIds = types.GasAssets[:]
		blockConstraints.GasAccountIndex = types.GasAccount
		blockConstraints.Gas = circuit.GetZeroGasConstraints(types.GasAssets[:])

		logx.Infof("start compile block size %d blockConstraints", blockConstraints.TxsCount)
		// prover.R1cs[i], err = frontend.Compile(ecc.BN254, r1cs.NewBuilder, &blockConstraints, frontend.IgnoreUnconstrainedInputs())
		// groth16.LazifyR1cs(prover.R1cs[i])
		std.RegisterHints()
<<<<<<< HEAD

=======
>>>>>>> 682ebf6b
		nbConstraints, err := prove.LoadR1CSLen(c.KeyPath[i] + ".r1cslen")
		if err != nil {
			logx.Severe("r1cs nb constraints read error")
			panic("r1cs nb constraints read error")
		}

		r1cs := groth16.NewCS(ecc.BN254)
		r1cs.LoadFromSplitBinaryConcurrent(c.KeyPath[i], nbConstraints, c.BlockConfig.R1CSBatchSize, runtime.NumCPU())
		prover.R1cs[i] = r1cs
		if err != nil {
			logx.Severe("r1cs init error")
			panic("r1cs init error")
		}
		logx.Infof("blockConstraints constraints: %d", prover.R1cs[i].GetNbConstraints())
		logx.Info("finish compile blockConstraints")
		// read proving and verifying keys
		prover.ProvingKeys[i], err = prove.LoadProvingKey(c.KeyPath[i])
		if err != nil {
			logx.Severe("provingKey loading error")
			panic("provingKey loading error")
		}
		prover.VerifyingKeys[i], err = prove.LoadVerifyingKey(c.KeyPath[i])
		if err != nil {
			logx.Severe("verifyingKey loading error")
			panic("verifyingKey loading error")
		}
		prover.SessionNames[i] = c.KeyPath[i]
	}

	w, err := prover.BlockWitnessModel.GetLatestReceivedBlockWitness(prover.OptionalBlockSizes)
	var wHeight int64
	if err != nil {
		if err == types.DbErrNotFound {
			wHeight = 0
		} else {
			logx.Severe("get latest receive block witness error")
			panic("get latest receive block witness error")
		}
	} else {
		wHeight = w.Height
	}
	var pHeight int64
	p, err := prover.ProofModel.GetLatestProof()
	if err != nil {
		if err == types.DbErrNotFound {
			pHeight = 0
		} else {
			logx.Severe("get latest proof error")
			panic("get latest proof error")
		}
	} else {
		pHeight = p.BlockNumber
	}
	if wHeight > pHeight {
		for i := pHeight + 1; i <= wHeight; i++ {
			err := prover.BlockWitnessModel.UpdateBlockWitnessStatusByHeight(i)
			if err != nil {
				logx.Severe("init witness status error")
				panic("init witness status error")
			}
		}
	}

	return prover, nil
}

func (p *Prover) ProveBlock() error {
	for {
		if !p.running {
			break
		}
		blockWitness, err := p.getWitness()
		if err != nil {
			if err == types.DbErrNotFound {
				time.Sleep(200 * time.Millisecond)
				continue
			}
			return err
		}

		logx.Infof("doProveBlock start, height=%d", blockWitness.Height)
		err = p.doProveBlock(blockWitness)
		if err != nil {
			logx.Severef("doProveBlock failed, err %v,height=%d", err, blockWitness.Height)
			// Recover block witness status.
			res := p.BlockWitnessModel.UpdateBlockWitnessStatus(blockWitness, blockwitness.StatusPublished)
			if res != nil {
				logx.Severef("revert block witness status failed, err %v,height=%d", res, blockWitness.Height)
				panic("recover block witness status error " + res.Error())
			}
			l2ExceptionProofHeightMetrics.Set(float64(blockWitness.Height))
			return err
		}
	}
	return nil
}

func (p *Prover) doProveBlock(blockWitness *blockwitness.BlockWitness) error {
	// Parse crypto block.
	var cryptoBlock *circuit.Block
	err := json.Unmarshal([]byte(blockWitness.WitnessData), &cryptoBlock)
	if err != nil {
		return err
	}

	var keyIndex int
	for ; keyIndex < len(p.OptionalBlockSizes); keyIndex++ {
		if len(cryptoBlock.Txs) == p.OptionalBlockSizes[keyIndex] {
			break
		}
	}
	if keyIndex == len(p.OptionalBlockSizes) {
		return fmt.Errorf("can't find correct vk/pk")
	}

	start := time.Now()
	// Generate proof.
	blockProof, err := prove.GenerateProof(p.R1cs[keyIndex], p.ProvingKeys[keyIndex], p.VerifyingKeys[keyIndex], cryptoBlock, p.SessionNames[keyIndex])
	if err != nil {
		return fmt.Errorf("failed to generateProof, err: %v", err)
	}

	formattedProof, err := prove.FormatProof(blockProof, cryptoBlock.OldStateRoot, cryptoBlock.NewStateRoot, cryptoBlock.BlockCommitment)
	if err != nil {
		return fmt.Errorf("unable to format blockProof: %v", err)
	}

	// Marshal formatted proof.
	proofBytes, err := json.Marshal(formattedProof)
	if err != nil {
		return err
	}

	// Check the existence of block proof.
	_, err = p.ProofModel.GetProofByBlockHeight(blockWitness.Height)
	if err == nil {
		logx.Errorf("blockProof of height %d exists", blockWitness.Height)
		return nil
	}

	var row = &proof.Proof{
		ProofInfo:   string(proofBytes),
		BlockNumber: blockWitness.Height,
		Status:      proof.NotSent,
	}
	err = p.ProofModel.CreateProof(row)
	proofGenerateTimeMetric.Set(float64(time.Since(start).Milliseconds()))
	l2BlockProverGenerateHeightMetric.Set(float64(blockWitness.Height))
	l2ExceptionProofHeightMetrics.Set(float64(0))
	l2ProofHeightMetrics.Set(float64(row.BlockNumber))
	return err
}

func (p *Prover) getWitness() (*blockwitness.BlockWitness, error) {
	lock := redislock.GetRedisLockByKey(p.RedisConn, RedisLockKey)
	err := redislock.TryAcquireLock(lock)
	if err != nil {
		return nil, err
	}
	//nolint:errcheck
	defer lock.Release()

	// Fetch unproved block witness.
	blockWitness, err := p.BlockWitnessModel.GetLatestBlockWitness(p.OptionalBlockSizes)
	if err != nil {
		return nil, err
	}
	// Update status of block witness.
	err = p.BlockWitnessModel.UpdateBlockWitnessStatus(blockWitness, blockwitness.StatusReceived)
	if err != nil {
		return nil, err
	}
	return blockWitness, nil
}

func (p *Prover) Shutdown() {
	p.running = false
	sqlDB, err := p.DB.DB()
	if err == nil && sqlDB != nil {
		err = sqlDB.Close()
	}
	if err != nil {
		logx.Errorf("close db error: %s", err.Error())
	}
}<|MERGE_RESOLUTION|>--- conflicted
+++ resolved
@@ -146,10 +146,7 @@
 		// prover.R1cs[i], err = frontend.Compile(ecc.BN254, r1cs.NewBuilder, &blockConstraints, frontend.IgnoreUnconstrainedInputs())
 		// groth16.LazifyR1cs(prover.R1cs[i])
 		std.RegisterHints()
-<<<<<<< HEAD
-
-=======
->>>>>>> 682ebf6b
+
 		nbConstraints, err := prove.LoadR1CSLen(c.KeyPath[i] + ".r1cslen")
 		if err != nil {
 			logx.Severe("r1cs nb constraints read error")
