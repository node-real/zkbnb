/*
Copyright © 2021 ConsenSys Software Inc.

Licensed under the Apache License, Version 2.0 (the "License");
you may not use this file except in compliance with the License.
You may obtain a copy of the License at

    http://www.apache.org/licenses/LICENSE-2.0

Unless required by applicable law or agreed to in writing, software
distributed under the License is distributed on an "AS IS" BASIS,
WITHOUT WARRANTIES OR CONDITIONS OF ANY KIND, either express or implied.
See the License for the specific language governing permissions and
limitations under the License.
*/

package test

import (
	"crypto/rand"
	"github.com/consensys/gnark/constraint"
	"sync"

	"github.com/consensys/gnark-crypto/ecc"
<<<<<<< HEAD
=======
	"github.com/consensys/gnark-crypto/kzg"
	"github.com/consensys/gnark/constraint"

>>>>>>> 682ebf6b
	kzg_bls12377 "github.com/consensys/gnark-crypto/ecc/bls12-377/fr/kzg"
	kzg_bls12381 "github.com/consensys/gnark-crypto/ecc/bls12-381/fr/kzg"
	kzg_bls24315 "github.com/consensys/gnark-crypto/ecc/bls24-315/fr/kzg"
	kzg_bls24317 "github.com/consensys/gnark-crypto/ecc/bls24-317/fr/kzg"
	kzg_bn254 "github.com/consensys/gnark-crypto/ecc/bn254/fr/kzg"
	kzg_bw6633 "github.com/consensys/gnark-crypto/ecc/bw6-633/fr/kzg"
	kzg_bw6761 "github.com/consensys/gnark-crypto/ecc/bw6-761/fr/kzg"
	"github.com/consensys/gnark-crypto/kzg"
)

// NewKZGSRS uses ccs nb variables and nb constraints to initialize a kzg srs
// for sizes < 2¹⁵, returns a pre-computed cached SRS
//
// /!\ warning /!\: this method is here for convenience only: in production, a SRS generated through MPC should be used.
func NewKZGSRS(ccs constraint.ConstraintSystem) (kzg.SRS, error) {

	nbConstraints := ccs.GetNbConstraints()
	sizeSystem := nbConstraints + ccs.GetNbPublicVariables()
	kzgSize := ecc.NextPowerOfTwo(uint64(sizeSystem)) + 3

<<<<<<< HEAD
=======
	if kzgSize <= srsCachedSize {
		return getCachedSRS(ccs)
	}

>>>>>>> 682ebf6b
	return newKZGSRS(ecc.BN254, kzgSize)

}

var srsCache map[ecc.ID]kzg.SRS
var lock sync.Mutex

func init() {
	srsCache = make(map[ecc.ID]kzg.SRS)
}
<<<<<<< HEAD
=======
func getCachedSRS(ccs constraint.ConstraintSystem) (kzg.SRS, error) {
	lock.Lock()
	defer lock.Unlock()

	curveID := ecc.BN254

	if srs, ok := srsCache[curveID]; ok {
		return srs, nil
	}

	srs, err := newKZGSRS(curveID, srsCachedSize)
	if err != nil {
		return nil, err
	}
	srsCache[curveID] = srs
	return srs, nil
}
>>>>>>> 682ebf6b

func newKZGSRS(curve ecc.ID, kzgSize uint64) (kzg.SRS, error) {

	alpha, err := rand.Int(rand.Reader, curve.ScalarField())
	if err != nil {
		return nil, err
	}

	switch curve {
	case ecc.BN254:
		return kzg_bn254.NewSRS(kzgSize, alpha)
	case ecc.BLS12_381:
		return kzg_bls12381.NewSRS(kzgSize, alpha)
	case ecc.BLS12_377:
		return kzg_bls12377.NewSRS(kzgSize, alpha)
	case ecc.BW6_761:
		return kzg_bw6761.NewSRS(kzgSize, alpha)
	case ecc.BLS24_317:
		return kzg_bls24317.NewSRS(kzgSize, alpha)
	case ecc.BLS24_315:
		return kzg_bls24315.NewSRS(kzgSize, alpha)
	case ecc.BW6_633:
		return kzg_bw6633.NewSRS(kzgSize, alpha)
	default:
		panic("unrecognized R1CS curve type")
	}
}<|MERGE_RESOLUTION|>--- conflicted
+++ resolved
@@ -22,12 +22,6 @@
 	"sync"
 
 	"github.com/consensys/gnark-crypto/ecc"
-<<<<<<< HEAD
-=======
-	"github.com/consensys/gnark-crypto/kzg"
-	"github.com/consensys/gnark/constraint"
-
->>>>>>> 682ebf6b
 	kzg_bls12377 "github.com/consensys/gnark-crypto/ecc/bls12-377/fr/kzg"
 	kzg_bls12381 "github.com/consensys/gnark-crypto/ecc/bls12-381/fr/kzg"
 	kzg_bls24315 "github.com/consensys/gnark-crypto/ecc/bls24-315/fr/kzg"
@@ -48,13 +42,6 @@
 	sizeSystem := nbConstraints + ccs.GetNbPublicVariables()
 	kzgSize := ecc.NextPowerOfTwo(uint64(sizeSystem)) + 3
 
-<<<<<<< HEAD
-=======
-	if kzgSize <= srsCachedSize {
-		return getCachedSRS(ccs)
-	}
-
->>>>>>> 682ebf6b
 	return newKZGSRS(ecc.BN254, kzgSize)
 
 }
@@ -65,26 +52,6 @@
 func init() {
 	srsCache = make(map[ecc.ID]kzg.SRS)
 }
-<<<<<<< HEAD
-=======
-func getCachedSRS(ccs constraint.ConstraintSystem) (kzg.SRS, error) {
-	lock.Lock()
-	defer lock.Unlock()
-
-	curveID := ecc.BN254
-
-	if srs, ok := srsCache[curveID]; ok {
-		return srs, nil
-	}
-
-	srs, err := newKZGSRS(curveID, srsCachedSize)
-	if err != nil {
-		return nil, err
-	}
-	srsCache[curveID] = srs
-	return srs, nil
-}
->>>>>>> 682ebf6b
 
 func newKZGSRS(curve ecc.ID, kzgSize uint64) (kzg.SRS, error) {
 
