/*
Copyright © 2021 ConsenSys Software Inc.

Licensed under the Apache License, Version 2.0 (the "License");
you may not use this file except in compliance with the License.
You may obtain a copy of the License at

    http://www.apache.org/licenses/LICENSE-2.0

Unless required by applicable law or agreed to in writing, software
distributed under the License is distributed on an "AS IS" BASIS,
WITHOUT WARRANTIES OR CONDITIONS OF ANY KIND, either express or implied.
See the License for the specific language governing permissions and
limitations under the License.
*/

package test

import (
	"errors"
	"fmt"
	"github.com/consensys/gnark/constraint"
	"github.com/consensys/gnark/frontend/schema"
<<<<<<< HEAD
	"github.com/bnb-chain/zkbnb/types"
=======
>>>>>>> 682ebf6b
	"reflect"
	"strings"
	"testing"

	"github.com/consensys/gnark"
	"github.com/consensys/gnark-crypto/ecc"
	"github.com/consensys/gnark/backend"
	"github.com/consensys/gnark/backend/groth16"
	"github.com/consensys/gnark/backend/plonk"
	"github.com/consensys/gnark/backend/witness"
	"github.com/consensys/gnark/frontend"
	"github.com/consensys/gnark/frontend/cs/r1cs"
	"github.com/stretchr/testify/require"
)

var (
	ErrCompilationNotDeterministic = errors.New("compilation is not deterministic")
	ErrInvalidWitnessSolvedCS      = errors.New("invalid witness solved the constraint system")
	ErrInvalidWitnessVerified      = errors.New("invalid witness resulted in a valid proof")
)

// Assert is a helper to test circuits
type Assert struct {
	t *testing.T
	*require.Assertions
	compiled map[string]constraint.ConstraintSystem // cache compilation
}

// NewAssert returns an Assert helper embedding a testify/require object for convenience
//
// The Assert object caches the compiled circuit:
//
// the first call to assert.ProverSucceeded/Failed will compile the circuit for n curves, m backends
// and subsequent calls will re-use the result of the compilation, if available.
func NewAssert(t *testing.T) *Assert {
	return &Assert{t: t, Assertions: require.New(t), compiled: make(map[string]constraint.ConstraintSystem)}
}

// Run runs the test function fn as a subtest. The subtest is parametrized by
// the description strings descs.
func (assert *Assert) Run(fn func(assert *Assert), descs ...string) {
	desc := strings.Join(descs, "/")
	assert.t.Run(desc, func(t *testing.T) {
		// TODO(ivokub): access to compiled cache is not synchronized -- running
		// the tests in parallel will result in undetermined behaviour. A better
		// approach would be to synchronize compiled and run the tests in
		// parallel for a potential speedup.
		assert := &Assert{t, require.New(t), assert.compiled}
		fn(assert)
	})
}

// Log logs using the test instance logger.
func (assert *Assert) Log(v ...interface{}) {
	assert.t.Log(v...)
}

// ProverSucceeded fails the test if any of the following step errored:
//
// 1. compiles the circuit (or fetch it from the cache)
// 2. using the test execution engine, executes the circuit with provided witness
// 3. run Setup / Prove / Verify with the backend
// 4. if set, (de)serializes the witness and call ReadAndProve and ReadAndVerify on the backend
//
// By default, this tests on all curves and proving schemes supported by gnark. See available TestingOption.
func (assert *Assert) ProverSucceeded(circuit frontend.Circuit, validAssignment frontend.Circuit, opts ...TestingOption) {

	opt := assert.options(opts...)

	// for each {curve, backend} tuple
	for _, curve := range opt.curves {
		curve := curve
		// parse the assignment and instantiate the witness
		validWitness, err := frontend.NewWitness(validAssignment, curve.ScalarField())
		assert.NoError(err, "can't parse valid assignment")

		validPublicWitness, err := frontend.NewWitness(validAssignment, curve.ScalarField(), frontend.PublicOnly())
		assert.NoError(err, "can't parse valid assignment")

		if opt.witnessSerialization {
			// do a round trip marshalling test
			assert.Run(func(assert *Assert) {
				assert.t.Parallel()
				assert.marshalWitness(validWitness, curve, false)
			}, curve.String(), "marshal/json")
			assert.Run(func(assert *Assert) {
				assert.t.Parallel()
				assert.marshalWitness(validWitness, curve, false)
			}, curve.String(), "marshal/binary")
			assert.Run(func(assert *Assert) {
				assert.t.Parallel()
				assert.marshalWitness(validPublicWitness, curve, true)
			}, curve.String(), "marshal-public/json")
			assert.Run(func(assert *Assert) {
				assert.t.Parallel()
				assert.marshalWitness(validPublicWitness, curve, true)
			}, curve.String(), "marshal-public/binary")
		}

		for _, b := range opt.backends {

			b := b
			assert.Run(func(assert *Assert) {

				checkError := func(err error) { assert.checkError(err, b, curve, validWitness, lazySchema(circuit)) }

				// 1- compile the circuit
				ccs, err := assert.compile(circuit, curve, b, opt.compileOpts)
				checkError(err)

				// must not error with big int test engine (only the curveID is needed for this test)
				err = IsSolved(circuit, validAssignment, curve.ScalarField())
				checkError(err)

				assert.t.Parallel()

				switch b {
				case backend.GROTH16:
					pk, vk, err := groth16.Setup(ccs)
					checkError(err)

					// ensure prove / verify works well with valid witnesses

					proof, err := groth16.Prove(ccs, pk, validWitness, opt.proverOpts...)
					checkError(err)

					err = groth16.Verify(proof, vk, validPublicWitness)
					checkError(err)

				case backend.PLONK:
					srs, err := NewKZGSRS(ccs)
					checkError(err)

					pk, vk, err := plonk.Setup(ccs, srs)
					checkError(err)

					correctProof, err := plonk.Prove(ccs, pk, validWitness, opt.proverOpts...)
					checkError(err)

					err = plonk.Verify(correctProof, vk, validPublicWitness)
					checkError(err)

				default:
					panic("backend not implemented")
				}
			}, curve.String(), b.String())
		}
	}

	// TODO may not be the right place, but ensures all our tests call these minimal tests
	// (like filling a witness with zeroes, or binary values, ...)
	assert.Run(func(assert *Assert) {
		assert.Fuzz(circuit, 5, opts...)
	}, "fuzz")
}

// ProverSucceeded fails the test if any of the following step errored:
//
// 1. compiles the circuit (or fetch it from the cache)
// 2. using the test execution engine, executes the circuit with provided witness (must fail)
// 3. run Setup / Prove / Verify with the backend (must fail)
//
// By default, this tests on all curves and proving schemes supported by gnark. See available TestingOption.
func (assert *Assert) ProverFailed(circuit frontend.Circuit, invalidAssignment frontend.Circuit, opts ...TestingOption) {

	opt := assert.options(opts...)

	popts := append(opt.proverOpts, backend.IgnoreSolverError())

	for _, curve := range opt.curves {

		// parse assignment
		invalidWitness, err := frontend.NewWitness(invalidAssignment, curve.ScalarField())
		assert.NoError(err, "can't parse invalid assignment")
		invalidPublicWitness, err := frontend.NewWitness(invalidAssignment, curve.ScalarField(), frontend.PublicOnly())
		assert.NoError(err, "can't parse invalid assignment")

		for _, b := range opt.backends {
			curve := curve
			b := b
			assert.Run(func(assert *Assert) {

				checkError := func(err error) { assert.checkError(err, b, curve, invalidWitness, lazySchema(circuit)) }
				mustError := func(err error) { assert.mustError(err, b, curve, invalidWitness, lazySchema(circuit)) }

				// 1- compile the circuit
				ccs, err := assert.compile(circuit, curve, b, opt.compileOpts)
				checkError(err)

				// must error with big int test engine (only the curveID is needed here)
				err = IsSolved(circuit, invalidAssignment, curve.ScalarField())
				mustError(err)

				assert.t.Parallel()
				err = ccs.IsSolved(invalidPublicWitness)
				mustError(err)

				switch b {
				case backend.GROTH16:
					pk, vk, err := groth16.Setup(ccs)
					checkError(err)

					proof, _ := groth16.Prove(ccs, pk, invalidWitness, popts...)

					err = groth16.Verify(proof, vk, invalidPublicWitness)
					mustError(err)

				case backend.PLONK:
					srs, err := NewKZGSRS(ccs)
					checkError(err)

					pk, vk, err := plonk.Setup(ccs, srs)
					checkError(err)

					incorrectProof, _ := plonk.Prove(ccs, pk, invalidWitness, popts...)
					err = plonk.Verify(incorrectProof, vk, invalidPublicWitness)
					mustError(err)

				default:
					panic("backend not implemented")
				}
			}, curve.String(), b.String())
		}
	}
}

func (assert *Assert) SolvingSucceeded(circuit frontend.Circuit, validWitness frontend.Circuit, opts ...TestingOption) {

	opt := assert.options(opts...)

	for _, curve := range opt.curves {
		for _, b := range opt.backends {
			curve := curve
			b := b
			assert.Run(func(assert *Assert) {
				assert.solvingSucceeded(circuit, validWitness, b, curve, &opt)
			}, curve.String(), b.String())
		}
	}
}

func (assert *Assert) solvingSucceeded(circuit frontend.Circuit, validAssignment frontend.Circuit, b backend.ID, curve ecc.ID, opt *testingConfig) {
	// parse assignment
	validWitness, err := frontend.NewWitness(validAssignment, curve.ScalarField())
	assert.NoError(err, "can't parse valid assignment")

	checkError := func(err error) { assert.checkError(err, b, curve, validWitness, lazySchema(circuit)) }

	// 1- compile the circuit
	ccs, err := assert.compile(circuit, curve, b, opt.compileOpts)
	checkError(err)

	// must not error with big int test engine
	err = IsSolved(circuit, validAssignment, curve.ScalarField())
	checkError(err)

	err = ccs.IsSolved(validWitness, opt.proverOpts...)
	checkError(err)

}

func (assert *Assert) SolvingFailed(circuit frontend.Circuit, invalidWitness frontend.Circuit, opts ...TestingOption) {
	opt := assert.options(opts...)

	for _, curve := range opt.curves {
		for _, b := range opt.backends {
			curve := curve
			b := b
			assert.Run(func(assert *Assert) {
				assert.solvingFailed(circuit, invalidWitness, b, curve, &opt)
			}, curve.String(), b.String())
		}
	}
}

func lazySchema(circuit frontend.Circuit) func() *schema.Schema {
	return func() *schema.Schema {
		// we only parse the schema if we need to display the witness in json.
		s, err := schema.New(circuit, tVariable)
		if err != nil {
			panic("couldn't parse schema from circuit: " + err.Error())
		}
		return s
	}
}

func (assert *Assert) solvingFailed(circuit frontend.Circuit, invalidAssignment frontend.Circuit, b backend.ID, curve ecc.ID, opt *testingConfig) {
	// parse assignment
	invalidWitness, err := frontend.NewWitness(invalidAssignment, curve.ScalarField())
	assert.NoError(err, "can't parse invalid assignment")

	checkError := func(err error) { assert.checkError(err, b, curve, invalidWitness, lazySchema(circuit)) }
	mustError := func(err error) { assert.mustError(err, b, curve, invalidWitness, lazySchema(circuit)) }

	// 1- compile the circuit
	ccs, err := assert.compile(circuit, curve, b, opt.compileOpts)
	checkError(err)

	// must error with big int test engine
	err = IsSolved(circuit, invalidAssignment, curve.ScalarField())
	mustError(err)

	err = ccs.IsSolved(invalidWitness, opt.proverOpts...)
	mustError(err)

}

// Fuzz fuzzes the given circuit by instantiating "randomized" witnesses and cross checking
// execution result between constraint system solver and big.Int test execution engine
//
// note: this is experimental and will be more tightly integrated with go1.18 built-in fuzzing
func (assert *Assert) Fuzz(circuit frontend.Circuit, fuzzCount int, opts ...TestingOption) {
	opt := assert.options(opts...)

	// first we clone the circuit
	// then we parse the frontend.Variable and set them to a random value  or from our interesting pool
	// (% of allocations to be tuned)
	w := shallowClone(circuit)

	fillers := []filler{randomFiller, binaryFiller, seedFiller}

	for _, curve := range opt.curves {
		for _, b := range opt.backends {
			curve := curve
			b := b
			assert.Run(func(assert *Assert) {
				// this puts the compiled circuit in the cache
				// we do this here in case our fuzzWitness method mutates some references in the circuit
				// (like []frontend.Variable) before cleaning up
				_, err := assert.compile(circuit, curve, b, opt.compileOpts)
				assert.NoError(err)
				valid := 0
				// "fuzz" with zeros
				valid += assert.fuzzer(zeroFiller, circuit, w, b, curve, &opt)

				for i := 0; i < fuzzCount; i++ {
					for _, f := range fillers {
						valid += assert.fuzzer(f, circuit, w, b, curve, &opt)
					}
				}

			}, curve.String(), b.String())

		}
	}
}

func (assert *Assert) fuzzer(fuzzer filler, circuit, w frontend.Circuit, b backend.ID, curve ecc.ID, opt *testingConfig) int {
	// fuzz a witness
	fuzzer(w, curve)

	err := IsSolved(circuit, w, curve.ScalarField())

	if err == nil {
		// valid witness
		assert.solvingSucceeded(circuit, w, b, curve, opt)
		return 1
	}

	// invalid witness
	assert.solvingFailed(circuit, w, b, curve, opt)
	return 0
}

func (assert *Assert) getCircuitAddr(circuit frontend.Circuit) (uintptr, error) {
	vCircuit := reflect.ValueOf(circuit)
	if vCircuit.Kind() != reflect.Ptr {
		return 0, errors.New("frontend.Circuit methods must be defined on pointer receiver")
	}
	return vCircuit.Pointer(), nil
}

// compile the given circuit for given curve and backend, if not already present in cache
func (assert *Assert) compile(circuit frontend.Circuit, curveID ecc.ID, backendID backend.ID, compileOpts []frontend.CompileOption) (constraint.ConstraintSystem, error) {
	addr, err := assert.getCircuitAddr(circuit)
	if err != nil {
		return nil, err
	}

	key := fmt.Sprintf("%d%d%s%d", curveID, backendID, reflect.TypeOf(circuit).String(), addr)

	// check if we already compiled it
	if ccs, ok := assert.compiled[key]; ok {
		return ccs, nil
	}

	var newBuilder frontend.NewBuilder

	switch backendID {
	case backend.GROTH16:
		newBuilder = r1cs.NewBuilder
	default:
		panic("not implemented")
	}

	// else compile it and ensure it is deterministic
	ccs, err := frontend.Compile(curveID.ScalarField(), newBuilder, circuit, compileOpts...)
	if err != nil {
		return nil, err
	}

	_ccs, err := frontend.Compile(curveID.ScalarField(), newBuilder, circuit, compileOpts...)
	if err != nil {
		return nil, fmt.Errorf("%w: %v", ErrCompilationNotDeterministic, err)
	}

	if !reflect.DeepEqual(ccs, _ccs) {
		return nil, ErrCompilationNotDeterministic
	}

	// // add the compiled circuit to the cache
	assert.compiled[key] = ccs

	return ccs, nil
}

// default options
func (assert *Assert) options(opts ...TestingOption) testingConfig {
	// apply options
	opt := testingConfig{
		witnessSerialization: true,
		backends:             backend.Implemented(),
		curves:               gnark.Curves(),
	}
	for _, option := range opts {
		err := option(&opt)
		assert.NoError(err, "parsing TestingOption")
	}

	if testing.Short() {
		// if curves are all there, we just test with bn254
		if reflect.DeepEqual(opt.curves, gnark.Curves()) {
			opt.curves = []ecc.ID{ecc.BN254}
		}
	}
	return opt
}

// ensure the error is nil, else fails the test
<<<<<<< HEAD
=======
// ensure the error is set, else fails the test
>>>>>>> 682ebf6b
func (assert *Assert) mustError(err error, backendID backend.ID, curve ecc.ID, w witness.Witness, lazyS func() *schema.Schema) {
	if err != nil {
		return
	}
	var json string
	bjson, err := w.ToJSON(lazyS())
	if err != nil {
		json = err.Error()
	} else {
		json = string(bjson)
	}

	e := fmt.Errorf("did not error (but should have) %s(%s)\nwitness:%s", backendID.String(), curve.String(), json)
	assert.FailNow(e.Error())
}

// ensure the error is nil, else fails the test
func (assert *Assert) checkError(err error, backendID backend.ID, curve ecc.ID, w witness.Witness, lazyS func() *schema.Schema) {
	if err == nil {
		return
	}

	var json string
	e := fmt.Errorf("%s(%s): %w", backendID.String(), curve.String(), err)

	bjson, err := w.ToJSON(lazyS())
	if err != nil {
		json = err.Error()
	} else {
		json = string(bjson)
	}
	e = fmt.Errorf("%w\nwitness:%s", e, json)

	assert.FailNow(e.Error())
}

type marshaller uint8

const (
	JSON marshaller = iota
	Binary
)

func (m marshaller) String() string {
	if m == JSON {
		return "JSON"
	}
	return "Binary"
}

func (assert *Assert) marshalWitness(w witness.Witness, curveID ecc.ID, publicOnly bool) {
	// serialize the vector to binary
	var err error
	if publicOnly {
		w, err = w.Public()
		assert.NoError(err)
	}
	data, err := w.MarshalBinary()
	assert.NoError(err)

	// re-read
	witness, err := witness.New(curveID.ScalarField())
	assert.NoError(err)
	err = witness.UnmarshalBinary(data)
	assert.NoError(err)

	witnessMatch := reflect.DeepEqual(w, witness)

	if !witnessMatch {
		assert.Log("original json", string(data))
		// assert.Log("original vector", w.Vector)
		// assert.Log("reconstructed vector", witness.Vector)
	}

	assert.True(witnessMatch, "round trip marshaling failed")
}<|MERGE_RESOLUTION|>--- conflicted
+++ resolved
@@ -21,10 +21,7 @@
 	"fmt"
 	"github.com/consensys/gnark/constraint"
 	"github.com/consensys/gnark/frontend/schema"
-<<<<<<< HEAD
 	"github.com/bnb-chain/zkbnb/types"
-=======
->>>>>>> 682ebf6b
 	"reflect"
 	"strings"
 	"testing"
@@ -392,7 +389,7 @@
 func (assert *Assert) getCircuitAddr(circuit frontend.Circuit) (uintptr, error) {
 	vCircuit := reflect.ValueOf(circuit)
 	if vCircuit.Kind() != reflect.Ptr {
-		return 0, errors.New("frontend.Circuit methods must be defined on pointer receiver")
+		return 0, types.AppErrCircuitMethodDefErr
 	}
 	return vCircuit.Pointer(), nil
 }
@@ -428,7 +425,7 @@
 
 	_ccs, err := frontend.Compile(curveID.ScalarField(), newBuilder, circuit, compileOpts...)
 	if err != nil {
-		return nil, fmt.Errorf("%w: %v", ErrCompilationNotDeterministic, err)
+		return nil, fmt.Errorf("%w: %v", types.AppErrCompilationNotDeterministic, err)
 	}
 
 	if !reflect.DeepEqual(ccs, _ccs) {
@@ -464,10 +461,6 @@
 }
 
 // ensure the error is nil, else fails the test
-<<<<<<< HEAD
-=======
-// ensure the error is set, else fails the test
->>>>>>> 682ebf6b
 func (assert *Assert) mustError(err error, backendID backend.ID, curve ecc.ID, w witness.Witness, lazyS func() *schema.Schema) {
 	if err != nil {
 		return
