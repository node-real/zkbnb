Name: prover

Postgres:
  DataSource: host=127.0.0.1 user=postgres password=pw dbname=zkbnb port=5432 sslmode=disable

CacheRedis:
  - Host: redis:6379
    Type: node

KeyPath:
<<<<<<< HEAD
  ProvingKeyPath: [/app/zkbnb1.pk,/app/zkbnb10.pk]
  VerifyingKeyPath: [/app/zkbnb1.vk,/app/zkbnb10.vk]
=======
  ProvingKeyPath: [/app/zkbas1.pk]
  VerifyingKeyPath: [/app/zkbas1.vk]
>>>>>>> 03818d79

BlockConfig:
  OptionalBlockSizes: [1]

LogConf:
  ServiceName: prover
  Mode: console
  Path: ./log/prover
  StackCooldownMillis: 500
  Level: error

<|MERGE_RESOLUTION|>--- conflicted
+++ resolved
@@ -8,13 +8,8 @@
     Type: node
 
 KeyPath:
-<<<<<<< HEAD
-  ProvingKeyPath: [/app/zkbnb1.pk,/app/zkbnb10.pk]
-  VerifyingKeyPath: [/app/zkbnb1.vk,/app/zkbnb10.vk]
-=======
-  ProvingKeyPath: [/app/zkbas1.pk]
-  VerifyingKeyPath: [/app/zkbas1.vk]
->>>>>>> 03818d79
+  ProvingKeyPath: [/app/zkbnb1.pk]
+  VerifyingKeyPath: [/app/zkbnb1.vk]
 
 BlockConfig:
   OptionalBlockSizes: [1]
