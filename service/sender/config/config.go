--- conflicted
+++ resolved
@@ -17,7 +17,6 @@
 	ChainConfig struct {
 		NetworkRPCSysConfigName string
 		MaxWaitingTime          int64
-		MaxBlockCount           int
 		ConfirmBlocksCount      uint64
 		SendSignatureMode       string
 		GasLimit                uint64
@@ -25,18 +24,16 @@
 		//((MaxGasPrice-GasPrice)/GasPrice)*100
 		MaxGasPriceIncreasePercentage uint64 `json:",optional"`
 	}
-<<<<<<< HEAD
 	Apollo struct {
 		AppID          string
 		Cluster        string
 		ApolloIp       string
 		Namespace      string
 		IsBackupConfig bool
-=======
+	}
 	AuthConfig struct {
 		CommitBlockSk string
 		VerifyBlockSk string
->>>>>>> 3818835e
 	}
 	KMSConfig struct {
 		CommitKeyId string
