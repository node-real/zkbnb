--- conflicted
+++ resolved
@@ -109,12 +109,6 @@
 	config sconfig.Config
 
 	// Client
-<<<<<<< HEAD
-	cli                *rpc.ProviderClient
-	authCliCommitBlock *rpc.AuthClient
-	authCliVerifyBlock *rpc.AuthClient
-	zkbnbInstance      *zkbnb.ZkBNB
-=======
 	client             *rpc.ProviderClient
 	kmsClient          *kms.Client
 	commitAuthClient   *rpc.AuthClient
@@ -123,7 +117,6 @@
 	verifyKmsKeyClient *rpc.KMSKeyClient
 
 	zkbnbClient *zkbnb.ZkBNBClient
->>>>>>> 082e4962
 
 	// Data access objects
 	db                   *gorm.DB
@@ -289,67 +282,6 @@
 	if err := prometheus.Register(contractBalanceMetric); err != nil {
 		logx.Errorf("prometheus.Register contractBalanceMetric error: %v", err)
 	}
-<<<<<<< HEAD
-
-	db.Use(dbresolver.Register(dbresolver.Config{
-		Sources:  []gorm.Dialector{postgres.Open(masterDataSource)},
-		Replicas: []gorm.Dialector{postgres.Open(slaveDataSource)},
-	}))
-	if c.ChainConfig.MaxGasPriceIncreasePercentage == 0 {
-		//((MaxGasPrice-GasPrice)/GasPrice)*100
-		c.ChainConfig.MaxGasPriceIncreasePercentage = 50
-	}
-	s := &Sender{
-		config:               c,
-		db:                   db,
-		blockModel:           block.NewBlockModel(db),
-		compressedBlockModel: compressedblock.NewCompressedBlockModel(db),
-		l1RollupTxModel:      l1rolluptx.NewL1RollupTxModel(db),
-		sysConfigModel:       sysconfig.NewSysConfigModel(db),
-		proofModel:           proof.NewProofModel(db),
-	}
-
-	l1RPCEndpoint, err := s.sysConfigModel.GetSysConfigByName(c.ChainConfig.NetworkRPCSysConfigName)
-	if err != nil {
-		logx.Severef("fatal error, cannot fetch l1RPCEndpoint from sysconfig, err: %v, SysConfigName: %s",
-			err, c.ChainConfig.NetworkRPCSysConfigName)
-		panic(err)
-	}
-	rollupAddress, err := s.sysConfigModel.GetSysConfigByName(types.ZkBNBContract)
-	if err != nil {
-		logx.Severef("fatal error, cannot fetch rollupAddress from sysconfig, err: %v, SysConfigName: %s",
-			err, types.ZkBNBContract)
-		panic(err)
-	}
-
-	s.cli, err = rpc.NewClient(l1RPCEndpoint.Value)
-	if err != nil {
-		logx.Severe(err)
-		panic(err)
-	}
-	chainId, err := s.cli.ChainID(context.Background())
-	if err != nil {
-		logx.Severe(err)
-		panic(err)
-	}
-	s.authCliCommitBlock, err = rpc.NewAuthClient(c.ChainConfig.CommitBlockSk, chainId)
-	if err != nil {
-		logx.Severe(err)
-		panic(err)
-	}
-	s.authCliVerifyBlock, err = rpc.NewAuthClient(c.ChainConfig.VerifyBlockSk, chainId)
-	if err != nil {
-		logx.Severe(err)
-		panic(err)
-	}
-	s.zkbnbInstance, err = zkbnb.LoadZkBNBInstance(s.cli, rollupAddress.Value)
-	if err != nil {
-		logx.Severe(err)
-		panic(err)
-	}
-	return s
-=======
->>>>>>> 082e4962
 }
 
 func (s *Sender) CommitBlocks() (err error) {
@@ -367,14 +299,6 @@
 		}
 	}
 
-<<<<<<< HEAD
-	var (
-		cli                = s.cli
-		authCliCommitBlock = s.authCliCommitBlock
-		zkbnbInstance      = s.zkbnbInstance
-	)
-=======
->>>>>>> 082e4962
 	pendingTx, err := s.l1RollupTxModel.GetLatestPendingTx(l1rolluptx.TxTypeCommit)
 	if err != nil && err != types.DbErrNotFound {
 		return err
@@ -430,64 +354,6 @@
 	var nonce uint64
 
 	maxGasPrice := (decimal.NewFromInt(gasPrice.Int64()).Mul(decimal.NewFromInt(int64(s.config.ChainConfig.MaxGasPriceIncreasePercentage))).Div(decimal.NewFromInt(100))).Add(decimal.NewFromInt(gasPrice.Int64()))
-<<<<<<< HEAD
-	nonce, err = cli.GetPendingNonce(authCliCommitBlock.Address.Hex())
-	if err != nil {
-		return fmt.Errorf("failed to get nonce for commit block, errL %v", err)
-	}
-
-	l1RollupTx, err := s.l1RollupTxModel.GetLatestByNonce(int64(nonce), l1rolluptx.TxTypeCommit)
-	if err != nil && err != types.DbErrNotFound {
-		return fmt.Errorf("failed to get latest l1 rollup tx by nonce %d, err: %v", nonce, err)
-	}
-	if l1RollupTx != nil && l1RollupTx.L1Nonce == int64(nonce) {
-		standByGasPrice := decimal.NewFromInt(l1RollupTx.GasPrice).Add(decimal.NewFromInt(l1RollupTx.GasPrice).Mul(decimal.NewFromFloat(0.1)))
-		if standByGasPrice.GreaterThan(maxGasPrice) {
-			logx.Errorf("abandon commit block to l1, gasPrice>maxGasPrice,l1 nonce: %s,gasPrice: %s,maxGasPrice: %s", nonce, standByGasPrice, maxGasPrice)
-			return nil
-		}
-		gasPrice = standByGasPrice.RoundUp(0).BigInt()
-		logx.Infof("speed up commit block to l1,l1 nonce: %s,gasPrice: %s", nonce, gasPrice)
-	}
-	retry := false
-	for {
-		if retry {
-			newNonce, err := cli.GetPendingNonce(authCliCommitBlock.Address.Hex())
-			if err != nil {
-				return fmt.Errorf("failed to get nonce for commit block, errL %v", err)
-			}
-			if nonce != newNonce {
-				return fmt.Errorf("failed to retry for commit block, nonce=%d,newNonce=%d", nonce, newNonce)
-			}
-			standByGasPrice := decimal.NewFromInt(gasPrice.Int64()).Add(decimal.NewFromInt(gasPrice.Int64()).Mul(decimal.NewFromFloat(0.1)))
-			if standByGasPrice.GreaterThan(maxGasPrice) {
-				logx.Errorf("abandon commit block to l1, gasPrice>maxGasPrice,l1 nonce: %s,gasPrice: %s,maxGasPrice: %s", nonce, standByGasPrice, maxGasPrice)
-				return nil
-			}
-			gasPrice = standByGasPrice.RoundUp(0).BigInt()
-			logx.Infof("speed up commit block to l1,l1 nonce: %s,gasPrice: %s", nonce, gasPrice)
-		}
-		// commit blocks on-chain
-		txHash, err = zkbnb.CommitBlocksWithNonce(
-			cli, authCliCommitBlock,
-			zkbnbInstance,
-			lastStoredBlockInfo,
-			pendingCommitBlocks,
-			gasPrice,
-			s.config.ChainConfig.GasLimit, nonce)
-		if err != nil {
-			commitExceptionHeightMetric.Set(float64(pendingCommitBlocks[len(pendingCommitBlocks)-1].BlockNumber))
-			if err.Error() == "replacement transaction underpriced" || err.Error() == "transaction underpriced" {
-				logx.Errorf("failed to send commit tx,try again: errL %v:%s", err, txHash)
-				retry = true
-				continue
-			}
-			return fmt.Errorf("failed to send commit tx, errL %v:%s", err, txHash)
-		}
-		break
-	}
-
-=======
 	nonce, err = s.client.GetPendingNonce(s.GetCommitAddress().Hex())
 	if err != nil {
 		return fmt.Errorf("failed to get nonce for commit block, errL %v", err)
@@ -552,7 +418,6 @@
 		break
 	}
 
->>>>>>> 082e4962
 	commitExceptionHeightMetric.Set(float64(0))
 	for _, pendingCommitBlock := range pendingCommitBlocks {
 		l2BlockCommitToChainHeightMetric.Set(float64(pendingCommitBlock.BlockNumber))
@@ -673,14 +538,6 @@
 }
 
 func (s *Sender) VerifyAndExecuteBlocks() (err error) {
-<<<<<<< HEAD
-	var (
-		cli                = s.cli
-		authCliVerifyBlock = s.authCliVerifyBlock
-		zkbnbInstance      = s.zkbnbInstance
-	)
-=======
->>>>>>> 082e4962
 	pendingTx, err := s.l1RollupTxModel.GetLatestPendingTx(l1rolluptx.TxTypeVerifyAndExecute)
 	if err != nil && err != types.DbErrNotFound {
 		return err
@@ -755,11 +612,7 @@
 	var nonce uint64
 
 	maxGasPrice := (decimal.NewFromInt(gasPrice.Int64()).Mul(decimal.NewFromInt(int64(s.config.ChainConfig.MaxGasPriceIncreasePercentage))).Div(decimal.NewFromInt(100))).Add(decimal.NewFromInt(gasPrice.Int64()))
-<<<<<<< HEAD
-	nonce, err = cli.GetPendingNonce(authCliVerifyBlock.Address.Hex())
-=======
 	nonce, err = s.client.GetPendingNonce(s.GetVerifyAddress().Hex())
->>>>>>> 082e4962
 	if err != nil {
 		return fmt.Errorf("failed to get nonce for commit block, errL %v", err)
 	}
@@ -777,12 +630,6 @@
 		gasPrice = standByGasPrice.RoundUp(0).BigInt()
 		logx.Infof("speed up verify block to l1,l1 nonce: %s,gasPrice: %s", nonce, gasPrice)
 	}
-<<<<<<< HEAD
-	retry := false
-	for {
-		if retry {
-			newNonce, err := cli.GetPendingNonce(authCliVerifyBlock.Address.Hex())
-=======
 
 	// Judge whether the blocks should be verified and executed to the chain for better gas consumption
 	shouldVerifyAndExecute := s.ShouldVerifyAndExecuteBlocks(blocks, pendingVerifyAndExecuteBlocks, proofs,
@@ -796,7 +643,6 @@
 	for {
 		if retry {
 			newNonce, err := s.client.GetPendingNonce(s.GetVerifyAddress().Hex())
->>>>>>> 082e4962
 			if err != nil {
 				return fmt.Errorf("failed to get nonce for verify block, errL %v", err)
 			}
@@ -812,14 +658,9 @@
 			logx.Infof("speed up verify block to l1,l1 nonce: %s,gasPrice: %s", nonce, gasPrice)
 		}
 		// Verify blocks on-chain
-<<<<<<< HEAD
-		txHash, err = zkbnb.VerifyAndExecuteBlocksWithNonce(authCliVerifyBlock, zkbnbInstance,
-			pendingVerifyAndExecuteBlocks, proofs, gasPrice, s.config.ChainConfig.GasLimit, nonce)
-=======
 		txHash, err = s.zkbnbClient.VerifyAndExecuteBlocksWithNonce(
 			pendingVerifyAndExecuteBlocks,
 			proofs, gasPrice, s.config.ChainConfig.GasLimit, nonce)
->>>>>>> 082e4962
 		if err != nil {
 			verifyExceptionHeightMetric.Set(float64(pendingVerifyAndExecuteBlocks[len(pendingVerifyAndExecuteBlocks)-1].BlockHeader.BlockNumber))
 			if err.Error() == "replacement transaction underpriced" || err.Error() == "transaction underpriced" {
