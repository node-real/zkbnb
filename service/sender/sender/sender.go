--- conflicted
+++ resolved
@@ -19,6 +19,7 @@
 import (
 	"context"
 	"encoding/json"
+	"errors"
 	"fmt"
 	"github.com/aws/aws-sdk-go-v2/config"
 	"github.com/bnb-chain/zkbnb/dao/tx"
@@ -218,6 +219,9 @@
 			panic("fatal error, failed to initiate verify kmsKeyClient instance, err:" + err.Error())
 		}
 		s.verifyKmsKeyClient = verifyKeyClient
+	} else {
+		logx.Severef("fatal error, sendSignatureMode can only be PrivateKeySignMode or KeyManageSignMode!")
+		panic("fatal error, sendSignatureMode can only be PrivateKeySignMode or KeyManageSignMode!")
 	}
 	return s
 }
@@ -294,7 +298,6 @@
 	if pendingTx != nil {
 		return nil
 	}
-
 	lastHandledTx, err := s.l1RollupTxModel.GetLatestHandledTx(l1rolluptx.TxTypeCommit)
 	if err != nil && err != types.DbErrNotFound {
 		return err
@@ -303,12 +306,13 @@
 	if lastHandledTx != nil {
 		start = lastHandledTx.L2BlockHeight + 1
 	}
+
 	// commit new blocks
-	blocks, err := s.compressedBlockModel.GetCompressedBlocksBetween(start,
-		start+int64(s.config.ChainConfig.MaxBlockCount))
-	if err != nil && err != types.DbErrNotFound {
-		return fmt.Errorf("failed to get compress block err: %v", err)
-	}
+	blocks, err := s.GetCompressedBlocksForCommit(start)
+	if err != nil {
+		return err
+	}
+
 	if len(blocks) == 0 {
 		return nil
 	}
@@ -377,27 +381,24 @@
 			gasPrice = standByGasPrice.RoundUp(0).BigInt()
 			logx.Infof("speed up commit block to l1,l1 nonce: %s,gasPrice: %s", nonce, gasPrice)
 
-<<<<<<< HEAD
-			// AWS KMS configuration
-			commitKeyId := s.config.KMSConfig.CommitKeyId
-			chainId := new(big.Int).SetInt64(s.config.KMSConfig.ChainId)
-
 			// Judge whether the blocks should be committed to the chain for better gas consumption
-			shouldCommit := s.ShouldCommitBlocks(s.kmsClient, commitKeyId, chainId, s.commitAddress,
-				zkbnbInstance,
-				lastStoredBlockInfo,
-				pendingCommitBlocks,
-				blocks,
-				gasPrice,
-				s.config.ChainConfig.GasLimit, nonce)
+			shouldCommit := s.ShouldCommitBlocks(zkbnbInstance, lastStoredBlockInfo, pendingCommitBlocks,
+				blocks, gasPrice, s.config.ChainConfig.GasLimit, nonce)
 			if !shouldCommit {
 				logx.Errorf("abandon commit block to l1, EstimateGas value is greater than MaxUnitGas!")
 				return nil
 			}
 
+			// generate the transaction constructor for the commit block function
+			transactorConstructor, err := s.GenerateConstructorForCommit()
+			if err != nil {
+				logx.Errorf("abandon commit block to l1, GenerateConstructorForCommit get some error:%s", err.Error())
+				return err
+			}
+
 			// commit blocks on-chain
-			txHash, err = zkbnb.CommitBlocksWithNonceAndKms(
-				context.Background(), s.kmsClient, commitKeyId, chainId, s.commitAddress,
+			txHash, err = zkbnb.CommitBlocksWithNonce(
+				transactorConstructor,
 				zkbnbInstance,
 				lastStoredBlockInfo,
 				pendingCommitBlocks,
@@ -410,49 +411,30 @@
 					retry = true
 					continue
 				}
-				return fmt.Errorf("failed to send commit tx, errL %v:%s", err, txHash)
-=======
-		// generate the transaction constructor for the commit block function
-		transactorConstructor := s.GenerateConstructorForCommit()
-
-		// commit blocks on-chain
-		txHash, err = zkbnb.CommitBlocksWithNonce(
-			transactorConstructor,
-			zkbnbInstance,
-			lastStoredBlockInfo,
-			pendingCommitBlocks,
-			gasPrice,
-			s.config.ChainConfig.GasLimit, nonce)
-		if err != nil {
-			commitExceptionHeightMetric.Set(float64(pendingCommitBlocks[len(pendingCommitBlocks)-1].BlockNumber))
-			if err.Error() == "replacement transaction underpriced" || err.Error() == "transaction underpriced" {
-				logx.Errorf("failed to send commit tx,try again: errL %v:%s", err, txHash)
-				retry = true
-				continue
->>>>>>> 3818835e
-			}
-			break
-		}
-	}
-
-	commitExceptionHeightMetric.Set(float64(0))
-	for _, pendingCommitBlock := range pendingCommitBlocks {
-		l2BlockCommitToChainHeightMetric.Set(float64(pendingCommitBlock.BlockNumber))
-	}
-	newRollupTx := &l1rolluptx.L1RollupTx{
-		L1TxHash:      txHash,
-		TxStatus:      l1rolluptx.StatusPending,
-		TxType:        l1rolluptx.TxTypeCommit,
-		L2BlockHeight: int64(pendingCommitBlocks[len(pendingCommitBlocks)-1].BlockNumber),
-		L1Nonce:       int64(nonce),
-		GasPrice:      gasPrice.Int64(),
-	}
-	err = s.l1RollupTxModel.CreateL1RollupTx(newRollupTx)
-	if err != nil {
-		return fmt.Errorf("failed to create tx in database, err: %v", err)
-	}
-	l2BlockCommitToChainHeightMetric.Set(float64(newRollupTx.L2BlockHeight))
-	logx.Infof("new blocks have been committed(height): %v:%s", newRollupTx.L2BlockHeight, newRollupTx.L1TxHash)
+				break
+			}
+
+			commitExceptionHeightMetric.Set(float64(0))
+			for _, pendingCommitBlock := range pendingCommitBlocks {
+				l2BlockCommitToChainHeightMetric.Set(float64(pendingCommitBlock.BlockNumber))
+			}
+			newRollupTx := &l1rolluptx.L1RollupTx{
+				L1TxHash:      txHash,
+				TxStatus:      l1rolluptx.StatusPending,
+				TxType:        l1rolluptx.TxTypeCommit,
+				L2BlockHeight: int64(pendingCommitBlocks[len(pendingCommitBlocks)-1].BlockNumber),
+				L1Nonce:       int64(nonce),
+				GasPrice:      gasPrice.Int64(),
+			}
+			err = s.l1RollupTxModel.CreateL1RollupTx(newRollupTx)
+			if err != nil {
+				return fmt.Errorf("failed to create tx in database, err: %v", err)
+			}
+			l2BlockCommitToChainHeightMetric.Set(float64(newRollupTx.L2BlockHeight))
+			logx.Infof("new blocks have been committed(height): %v:%s", newRollupTx.L2BlockHeight, newRollupTx.L1TxHash)
+			return nil
+		}
+	}
 	return nil
 }
 
@@ -577,10 +559,9 @@
 	if lastHandledTx != nil {
 		start = lastHandledTx.L2BlockHeight + 1
 	}
-	blocks, err := s.blockModel.GetCommittedBlocksBetween(start,
-		start+int64(s.config.ChainConfig.MaxBlockCount))
-	if err != nil && err != types.DbErrNotFound {
-		return fmt.Errorf("unable to get blocks to prove, err: %v", err)
+	blocks, err := s.GetBlocksForVerifyAndExecute(start)
+	if err != nil {
+		return err
 	}
 	if len(blocks) == 0 {
 		return nil
@@ -669,11 +650,14 @@
 			}
 			gasPrice = standByGasPrice.RoundUp(0).BigInt()
 			logx.Infof("speed up verify block to l1,l1 nonce: %s,gasPrice: %s", nonce, gasPrice)
-
 		}
 
 		// generate the transaction constructor for verify and execute block function
-		transactorConstructor := s.GenerateConstructorForVerifyAndExecute()
+		transactorConstructor, err := s.GenerateConstructorForVerifyAndExecute()
+		if err != nil {
+			logx.Errorf("abandon verify and execute block to l1, GenerateConstructorForVerifyAndExecute get some error:%s", err.Error())
+			return nil
+		}
 
 		// Verify blocks on-chain
 		txHash, err = zkbnb.VerifyAndExecuteBlocksWithNonce(
@@ -714,15 +698,35 @@
 	return nil
 }
 
-<<<<<<< HEAD
-func (s *Sender) ShouldCommitBlocks(kmsSvc *kms.Client, keyId string, chainID *big.Int, address common.Address, instance *zkbnb.ZkBNB,
-	lastBlock zkbnb.StorageStoredBlockInfo, commitBlocksInfo []zkbnb.ZkBNBCommitBlockInfo, blocks []*compressedblock.CompressedBlock,
+func (s *Sender) GetCompressedBlocksForCommit(start int64) (blocksForCommit []*compressedblock.CompressedBlock, err error) {
+	commitTxCountLimit := sconfig.GetSenderConfig().CommitTxCountLimit
+	maxCommitBlockCount := sconfig.GetSenderConfig().MaxCommitBlockCount
+	var totalTxCount uint64 = 0
+	for {
+		blocks, err := s.compressedBlockModel.GetCompressedBlocksBetween(start,
+			start+int64(maxCommitBlockCount))
+		if err != nil && err != types.DbErrNotFound {
+			return nil, fmt.Errorf("failed to get compress block err: %v", err)
+		}
+
+		totalTxCount = s.CalculateTotalTxCountForCompressBlock(blocks)
+		if totalTxCount < commitTxCountLimit {
+			return blocks, nil
+		}
+		if maxCommitBlockCount > 1 {
+			maxCommitBlockCount--
+		}
+	}
+}
+
+func (s *Sender) ShouldCommitBlocks(instance *zkbnb.ZkBNB, lastBlock zkbnb.StorageStoredBlockInfo,
+	commitBlocksInfo []zkbnb.ZkBNBCommitBlockInfo, blocks []*compressedblock.CompressedBlock,
 	gasPrice *big.Int, gasLimit uint64, nonce uint64) bool {
 
 	// Judge the tx count waiting to be committed, if the tx count is greater
 	// than the maxCommitTxCount, commit the blocks directly
 	maxCommitTxCount := sconfig.GetSenderConfig().MaxCommitTxCount
-	totalTxCount := s.CalculateTotalTxCount(blocks)
+	totalTxCount := s.CalculateTotalTxCountForCompressBlock(blocks)
 	if totalTxCount > maxCommitTxCount {
 		return true
 	}
@@ -737,7 +741,13 @@
 
 	// Judge the average tx gas consumption for the committing operation, if the average tx gas consumption is greater
 	// than the maxCommitAvgUnitGas, abandon commit operation for temporary
-	estimatedFee, err := zkbnb.EstimateCommitGasWithNonceAndKms(context.Background(), kmsSvc, keyId, chainID, address,
+	// generate the transaction constructor for verify and execute block function
+	transactorConstructor, err := s.GenerateConstructorForCommit()
+	if err != nil {
+		logx.Errorf("abandon commit block to l1, GenerateConstructorForCommit get some error:%s", err.Error())
+		return false
+	}
+	estimatedFee, err := zkbnb.EstimateCommitGasWithNonce(transactorConstructor,
 		instance, lastBlock, commitBlocksInfo, gasPrice, gasLimit, nonce)
 	if err != nil {
 		logx.Errorf("abandon commit block to l1, EstimateGas operation get some error:%s", err.Error())
@@ -754,6 +764,27 @@
 	return true
 }
 
+func (s *Sender) GetBlocksForVerifyAndExecute(start int64) (blocksForCommit []*block.Block, err error) {
+	verifyTxCountLimit := sconfig.GetSenderConfig().VerifyTxCountLimit
+	maxVerifyBlockCount := sconfig.GetSenderConfig().MaxVerifyBlockCount
+	var totalTxCount uint64 = 0
+	for {
+		blocks, err := s.blockModel.GetCommittedBlocksBetween(start,
+			start+int64(maxVerifyBlockCount))
+		if err != nil && err != types.DbErrNotFound {
+			return nil, fmt.Errorf("unable to get blocks to prove, err: %v", err)
+		}
+
+		totalTxCount = s.CalculateTotalTxCountForBlock(blocks)
+		if totalTxCount < verifyTxCountLimit {
+			return blocks, nil
+		}
+		if maxVerifyBlockCount > 1 {
+			maxVerifyBlockCount--
+		}
+	}
+}
+
 func (s *Sender) CalculateBlockInterval(blocks []*compressedblock.CompressedBlock) int64 {
 	if len(blocks) > 0 {
 		block := blocks[0]
@@ -763,31 +794,46 @@
 	return 0
 }
 
-func (s *Sender) CalculateTotalTxCount(blocks []*compressedblock.CompressedBlock) uint64 {
+func (s *Sender) CalculateTotalTxCountForCompressBlock(blocks []*compressedblock.CompressedBlock) uint64 {
 	var totalTxCount uint16 = 0
-	for _, b := range blocks {
-		totalTxCount = totalTxCount + b.BlockSize
-	}
-	return uint64(totalTxCount)
-=======
-func (s *Sender) GenerateConstructorForCommit() zkbnb.TransactOptsConstructor {
+	if len(blocks) > 0 {
+		for _, b := range blocks {
+			totalTxCount = totalTxCount + b.BlockSize
+		}
+		return uint64(totalTxCount)
+	}
+	return 0
+}
+
+func (s *Sender) CalculateTotalTxCountForBlock(blocks []*block.Block) uint64 {
+	var totalTxCount uint16 = 0
+	if len(blocks) > 0 {
+		for _, b := range blocks {
+			totalTxCount = totalTxCount + b.BlockSize
+		}
+		return uint64(totalTxCount)
+	}
+	return 0
+}
+
+func (s *Sender) GenerateConstructorForCommit() (zkbnb.TransactOptsConstructor, error) {
 	sendSignatureMode := s.config.ChainConfig.SendSignatureMode
 	if len(sendSignatureMode) == 0 || sendSignatureMode == sconfig.PrivateKeySignMode {
-		return s.commitAuthClient
+		return s.commitAuthClient, nil
 	} else if sendSignatureMode == sconfig.KeyManageSignMode {
-		return s.commitKmsKeyClient
-	}
-	return nil
-}
-
-func (s *Sender) GenerateConstructorForVerifyAndExecute() zkbnb.TransactOptsConstructor {
+		return s.commitKmsKeyClient, nil
+	}
+	return nil, errors.New("sendSignatureMode can only be PrivateKeySignMode or KeyManageSignMode")
+}
+
+func (s *Sender) GenerateConstructorForVerifyAndExecute() (zkbnb.TransactOptsConstructor, error) {
 	sendSignatureMode := s.config.ChainConfig.SendSignatureMode
 	if len(sendSignatureMode) == 0 || sendSignatureMode == sconfig.PrivateKeySignMode {
-		return s.verifyAuthClient
+		return s.verifyAuthClient, nil
 	} else if sendSignatureMode == sconfig.KeyManageSignMode {
-		return s.verifyKmsKeyClient
-	}
-	return nil
+		return s.verifyKmsKeyClient, nil
+	}
+	return nil, errors.New("sendSignatureMode can only be PrivateKeySignMode or KeyManageSignMode")
 }
 
 func (s *Sender) GetCommitAddress() common.Address {
@@ -808,7 +854,6 @@
 		return s.verifyKmsKeyClient.GetL1Address()
 	}
 	return [20]byte{}
->>>>>>> 3818835e
 }
 
 func (s *Sender) Shutdown() {
