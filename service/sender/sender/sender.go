/*
 * Copyright © 2021 ZkBNB Protocol
 *
 * Licensed under the Apache License, Version 2.0 (the "License");
 * you may not use this file except in compliance with the License.
 * You may obtain a copy of the License at
 *
 *     http://www.apache.org/licenses/LICENSE-2.0
 *
 * Unless required by applicable law or agreed to in writing, software
 * distributed under the License is distributed on an "AS IS" BASIS,
 * WITHOUT WARRANTIES OR CONDITIONS OF ANY KIND, either express or implied.
 * See the License for the specific language governing permissions and
 * limitations under the License.
 */

package sender

import (
	"context"
	"encoding/json"
	"errors"
	"fmt"
	"github.com/aws/aws-sdk-go-v2/config"
	"github.com/bnb-chain/zkbnb/common/log"
	"github.com/bnb-chain/zkbnb/dao/tx"
	"github.com/ethereum/go-ethereum/common"
	"github.com/prometheus/client_golang/prometheus"
	"github.com/shopspring/decimal"
	"gorm.io/plugin/dbresolver"
	"math"
	"math/big"
	"time"

	"github.com/zeromicro/go-zero/core/logx"
	"gorm.io/driver/postgres"
	"gorm.io/gorm"

	"github.com/aws/aws-sdk-go-v2/service/kms"
	zkbnb "github.com/bnb-chain/zkbnb-eth-rpc/core"
	"github.com/bnb-chain/zkbnb-eth-rpc/rpc"
	"github.com/bnb-chain/zkbnb/common/chain"
	"github.com/bnb-chain/zkbnb/common/prove"
	"github.com/bnb-chain/zkbnb/dao/block"
	"github.com/bnb-chain/zkbnb/dao/compressedblock"
	"github.com/bnb-chain/zkbnb/dao/l1rolluptx"
	"github.com/bnb-chain/zkbnb/dao/proof"
	"github.com/bnb-chain/zkbnb/dao/sysconfig"
	sconfig "github.com/bnb-chain/zkbnb/service/sender/config"
	"github.com/bnb-chain/zkbnb/types"
)

var (
	l2BlockCommitToChainHeightMetric = prometheus.NewGauge(prometheus.GaugeOpts{
		Namespace: "zkbnb",
		Name:      "l2Block_commit_to_chain_height",
		Help:      "l2Block_roll_up_height metrics.",
	})

	l2BlockCommitConfirmByChainHeightMetric = prometheus.NewGauge(prometheus.GaugeOpts{
		Namespace: "zkbnb",
		Name:      "l2Block_commit_confirm_by_chain_height",
		Help:      "l2Block_roll_up_height metrics.",
	})

	l2BlockSubmitToVerifyHeightMetric = prometheus.NewGauge(prometheus.GaugeOpts{
		Namespace: "zkbnb",
		Name:      "l2Block_submit_to_verify_height",
		Help:      "l2Block_roll_up_height metrics.",
	})

	l2BlockVerifiedHeightMetric = prometheus.NewGauge(prometheus.GaugeOpts{
		Namespace: "zkbnb",
		Name:      "l2Block_verified_height",
		Help:      "l2Block_roll_up_height metrics.",
	})
	l2MaxWaitingTimeMetric = prometheus.NewGauge(prometheus.GaugeOpts{
		Namespace: "zkbnb",
		Name:      "l2Block_max_waiting_time",
		Help:      "l2Block_roll_up_time metrics.",
	})
	l1HeightSenderMetric = prometheus.NewGauge(prometheus.GaugeOpts{
		Namespace: "zkbnb",
		Name:      "l1Block_block_height_send",
		Help:      "l1Block_block_height_send metrics.",
	})
	l1ExceptionSenderMetric = prometheus.NewGauge(prometheus.GaugeOpts{
		Namespace: "zkbnb",
		Name:      "l1_Exception_send",
		Help:      "l1_Exception_send metrics.",
	})
	commitExceptionHeightMetric = prometheus.NewGauge(prometheus.GaugeOpts{
		Namespace: "zkbnb",
		Name:      "commit_Exception_height",
		Help:      "commit_Exception_height metrics.",
	})
	verifyExceptionHeightMetric = prometheus.NewGauge(prometheus.GaugeOpts{
		Namespace: "zkbnb",
		Name:      "verify_Exception_height",
		Help:      "verify_Exception_height metrics.",
	})
	contractBalanceMetric = prometheus.NewGauge(prometheus.GaugeOpts{
		Namespace: "zkbnb",
		Name:      "contract_balance",
		Help:      "contract_balance metrics.",
	})
)

type Sender struct {
	config sconfig.Config

	// Client
	client             *rpc.ProviderClient
	kmsClient          *kms.Client
	commitAuthClient   *rpc.AuthClient
	verifyAuthClient   *rpc.AuthClient
	commitKmsKeyClient *rpc.KMSKeyClient
	verifyKmsKeyClient *rpc.KMSKeyClient

	zkbnbClient *zkbnb.ZkBNBClient

	// Data access objects
	db                   *gorm.DB
	blockModel           block.BlockModel
	compressedBlockModel compressedblock.CompressedBlockModel
	l1RollupTxModel      l1rolluptx.L1RollupTxModel
	sysConfigModel       sysconfig.SysConfigModel
	proofModel           proof.ProofModel
	txModel              tx.TxModel
}

func NewSender(c sconfig.Config) *Sender {

	masterDataSource := c.Postgres.MasterDataSource
	slaveDataSource := c.Postgres.SlaveDataSource
	db, err := gorm.Open(postgres.Open(masterDataSource))
	db.Use(dbresolver.Register(dbresolver.Config{
		Sources:  []gorm.Dialector{postgres.Open(masterDataSource)},
		Replicas: []gorm.Dialector{postgres.Open(slaveDataSource)},
	}))
	if c.ChainConfig.MaxGasPriceIncreasePercentage == 0 {
		// Calculation Formula:Percentage = ((MaxGasPrice-GasPrice)/GasPrice)*100
		c.ChainConfig.MaxGasPriceIncreasePercentage = 50
	}

	s := &Sender{
		config:               c,
		db:                   db,
		blockModel:           block.NewBlockModel(db),
		compressedBlockModel: compressedblock.NewCompressedBlockModel(db),
		l1RollupTxModel:      l1rolluptx.NewL1RollupTxModel(db),
		sysConfigModel:       sysconfig.NewSysConfigModel(db),
		proofModel:           proof.NewProofModel(db),
		txModel:              tx.NewTxModel(db),
	}

	l1RPCEndpoint, err := s.sysConfigModel.GetSysConfigByName(c.ChainConfig.NetworkRPCSysConfigName)
	if err != nil {
		logx.Severef("fatal error, failed to get network rpc configuration, err:%v, SysConfigName:%s",
			err, c.ChainConfig.NetworkRPCSysConfigName)
		panic("failed to get network rpc configuration, err:" + err.Error() + ", SysConfigName:" +
			c.ChainConfig.NetworkRPCSysConfigName)
	}
	rollupAddress, err := s.sysConfigModel.GetSysConfigByName(types.ZkBNBContract)
	if err != nil {
		logx.Severef("fatal error, failed to get zkBNB contract configuration, err:%v, SysConfigName:%s",
			err, types.ZkBNBContract)
		panic("fatal error, failed to get zkBNB contract configuration, err:" + err.Error() + "SysConfigName:" +
			types.ZkBNBContract)
	}

	s.client, err = rpc.NewClient(l1RPCEndpoint.Value)
	if err != nil {
		logx.Severef("failed to create client instance, %v", err)
		panic("failed to create client instance, err:" + err.Error())
	}

	cfg, err := config.LoadDefaultConfig(context.Background())
	if err != nil {
		logx.Severef("failed to load KMS client config, %v", err)
		panic("failed to load KMS client config, err:" + err.Error())
	}
	s.kmsClient = kms.NewFromConfig(cfg)

	chainId, err := s.client.ChainID(context.Background())
	if err != nil {
		logx.Severef("fatal error, failed to get the chainId from the l1 server, err:%v", err)
		panic("fatal error, failed to get the chainId from the l1 server, err:" + err.Error())
	}

	sendSignatureMode := c.ChainConfig.SendSignatureMode
	if len(sendSignatureMode) == 0 || sendSignatureMode == sconfig.PrivateKeySignMode {
		s.commitAuthClient, err = rpc.NewAuthClient(c.AuthConfig.CommitBlockSk, chainId)
		if err != nil {
			logx.Severef("fatal error, failed to initiate commit authClient instance, err:%v", err)
			panic("fatal error, failed to initiate commit authClient instance, err:" + err.Error())
		}

		s.verifyAuthClient, err = rpc.NewAuthClient(c.AuthConfig.VerifyBlockSk, chainId)
		if err != nil {
			logx.Severef("fatal error, failed to initiate verify authClient instance, err:%v", err)
			panic("fatal error, failed to initiate verify authClient instance, err:" + err.Error())
		}
	} else if sendSignatureMode == sconfig.KeyManageSignMode {
		s.commitKmsKeyClient, err = rpc.NewKMSKeyClient(s.kmsClient, c.KMSConfig.CommitKeyId, chainId)
		if err != nil {
			logx.Severef("fatal error, failed to initiate commit kmsKeyClient instance, err:%v", err)
			panic("fatal error, failed to initiate commit kmsKeyClient instance, err:" + err.Error())
		}

		s.verifyKmsKeyClient, err = rpc.NewKMSKeyClient(s.kmsClient, c.KMSConfig.VerifyKeyId, chainId)
		if err != nil {
			logx.Severef("fatal error, failed to initiate verify kmsKeyClient instance, err:%v", err)
			panic("fatal error, failed to initiate verify kmsKeyClient instance, err:" + err.Error())
		}
	} else {
		logx.Severef("fatal error, sendSignatureMode can only be PrivateKeySignMode or KeyManageSignMode!")
		panic("fatal error, sendSignatureMode can only be PrivateKeySignMode or KeyManageSignMode!")
	}

	commitConstructor, err := s.GenerateConstructorForCommit()
	if err != nil {
		logx.Severef("fatal error, GenerateConstructorForCommit raises error:%v", err)
		panic("fatal error, GenerateConstructorForCommit raises error:" + err.Error())
	}
	verifyConstructor, err := s.GenerateConstructorForVerifyAndExecute()
	if err != nil {
		logx.Severef("fatal error, GenerateConstructorForVerifyAndExecute raises error:%v", err)
		panic("fatal error, GenerateConstructorForVerifyAndExecute raises error:" + err.Error())
	}

	s.zkbnbClient, err = zkbnb.NewZkBNBClient(s.client, rollupAddress.Value)
	s.zkbnbClient.CommitConstructor = commitConstructor
	s.zkbnbClient.VerifyConstructor = verifyConstructor
	if err != nil {
		logx.Severef("fatal error, ZkBNBClient initiate raises error:%v", err)
		panic("fatal error, ZkBNBClient initiate raises error:" + err.Error())
	}

	return s
}

func InitPrometheusFacility() {
	if err := prometheus.Register(l2BlockCommitToChainHeightMetric); err != nil {
		logx.Errorf("prometheus.Register l2BlockCommitToChainHeightMetric error: %v", err)
	}
	if err := prometheus.Register(l2BlockCommitConfirmByChainHeightMetric); err != nil {
		logx.Errorf("prometheus.Register l2BlockCommitConfirmByChainHeightMetric error: %v", err)
	}
	if err := prometheus.Register(l2BlockSubmitToVerifyHeightMetric); err != nil {
		logx.Errorf("prometheus.Register l2BlockSubmitToVerifyHeightMetric error: %v", err)
	}
	if err := prometheus.Register(l2BlockVerifiedHeightMetric); err != nil {
		logx.Errorf("prometheus.Register l2BlockVerifiedHeightMetric error: %v", err)
	}
	if err := prometheus.Register(l2BlockCommitToChainHeightMetric); err != nil {
		logx.Errorf("prometheus.Register l2BlockCommitToChainHeightMetric error: %v", err)
	}
	if err := prometheus.Register(l2BlockCommitConfirmByChainHeightMetric); err != nil {
		logx.Errorf("prometheus.Register l2BlockCommitConfirmByChainHeightMetric error: %v", err)
	}
	if err := prometheus.Register(l2BlockSubmitToVerifyHeightMetric); err != nil {
		logx.Errorf("prometheus.Register l2BlockSubmitToVerifyHeightMetric error: %v", err)
	}
	if err := prometheus.Register(l2BlockVerifiedHeightMetric); err != nil {
		logx.Errorf("prometheus.Register l2BlockVerifiedHeightMetric error: %v", err)
	}
	if err := prometheus.Register(l2MaxWaitingTimeMetric); err != nil {
		logx.Errorf("prometheus.Register l2MaxWaitingTimeMetric error: %v", err)
	}
	if err := prometheus.Register(l1HeightSenderMetric); err != nil {
		logx.Errorf("prometheus.Register l1HeightSenderMetric error: %v", err)
	}
	if err := prometheus.Register(l1ExceptionSenderMetric); err != nil {
		logx.Errorf("prometheus.Register l1ExceptionSenderMetric error: %v", err)
	}
	if err := prometheus.Register(commitExceptionHeightMetric); err != nil {
		logx.Errorf("prometheus.Register commitExceptionHeightMetric error: %v", err)
	}
	if err := prometheus.Register(verifyExceptionHeightMetric); err != nil {
		logx.Errorf("prometheus.Register verifyExceptionHeightMetric error: %v", err)
	}
	if err := prometheus.Register(contractBalanceMetric); err != nil {
		logx.Errorf("prometheus.Register contractBalanceMetric error: %v", err)
	}
}

func (s *Sender) CommitBlocks() (err error) {
	info, err := s.sysConfigModel.GetSysConfigByName("ZkBNBContract")
	if err == nil {
		balance, err := s.client.GetBalance(info.Value)
		fbalance := new(big.Float)
		fbalance.SetString(balance.String())
		ethValue := new(big.Float).Quo(fbalance, big.NewFloat(math.Pow10(18)))
		if err != nil {
			contractBalanceMetric.Set(float64(0))
		} else {
			f, _ := ethValue.Float64()
			contractBalanceMetric.Set(f)
		}
	}

	pendingTx, err := s.l1RollupTxModel.GetLatestPendingTx(l1rolluptx.TxTypeCommit)
	if err != nil && err != types.DbErrNotFound {
		return err
	}
	// No need to submit new transaction if there is any pending commit txs.
	if pendingTx != nil {
		return nil
	}
	lastHandledTx, err := s.l1RollupTxModel.GetLatestHandledTx(l1rolluptx.TxTypeCommit)
	if err != nil && err != types.DbErrNotFound {
		return err
	}
	start := int64(1)
	if lastHandledTx != nil {
		start = lastHandledTx.L2BlockHeight + 1
	}

	// commit new blocks
	blocks, err := s.GetCompressedBlocksForCommit(start)
	if err != nil {
		return err
	}

	if len(blocks) == 0 {
		return nil
	}
	pendingCommitBlocks, err := ConvertBlocksForCommitToCommitBlockInfos(blocks, s.txModel)
	if err != nil {
		return fmt.Errorf("failed to get commit block info, err: %v", err)
	}

	l2BlockHeight := int64(pendingCommitBlocks[len(pendingCommitBlocks)-1].BlockNumber)
	ctx := log.NewCtxWithKV(log.BlockHeightContext, l2BlockHeight)

	// get last block info
	lastStoredBlockInfo := defaultBlockHeader()
	if lastHandledTx != nil {
		lastHandledBlockInfo, err := s.blockModel.GetBlockByHeight(lastHandledTx.L2BlockHeight)
		if err != nil {
			return fmt.Errorf("failed to get block info, err: %v", err)
		}
		// construct last stored block header
		lastStoredBlockInfo = chain.ConstructStoredBlockInfo(lastHandledBlockInfo)
	}

	var gasPrice *big.Int
	if s.config.ChainConfig.GasPrice > 0 {
		gasPrice = big.NewInt(int64(s.config.ChainConfig.GasPrice))
	} else {
		gasPrice, err = s.client.SuggestGasPrice(context.Background())
		if err != nil {
			logx.WithContext(ctx).Errorf("failed to fetch gas price: %v", err)
			return err
		}
	}
	var txHash string
	var nonce uint64

	maxGasPrice := (decimal.NewFromInt(gasPrice.Int64()).Mul(decimal.NewFromInt(int64(s.config.ChainConfig.MaxGasPriceIncreasePercentage))).Div(decimal.NewFromInt(100))).Add(decimal.NewFromInt(gasPrice.Int64()))
	nonce, err = s.client.GetPendingNonce(s.GetCommitAddress().Hex())
	if err != nil {
		return fmt.Errorf("failed to get nonce for commit block, errL %v", err)
	}

	l1RollupTx, err := s.l1RollupTxModel.GetLatestByNonce(int64(nonce), l1rolluptx.TxTypeCommit)
	if err != nil && err != types.DbErrNotFound {
		return fmt.Errorf("failed to get latest l1 rollup tx by nonce %d, err: %v", nonce, err)
	}
	if l1RollupTx != nil && l1RollupTx.L1Nonce == int64(nonce) {
		standByGasPrice := decimal.NewFromInt(l1RollupTx.GasPrice).Add(decimal.NewFromInt(l1RollupTx.GasPrice).Mul(decimal.NewFromFloat(0.1)))
		if standByGasPrice.GreaterThan(maxGasPrice) {
			logx.WithContext(ctx).Errorf("abandon commit block to l1, gasPrice>maxGasPrice,l1 nonce: %d,gasPrice: %d,maxGasPrice: %d", nonce, standByGasPrice, maxGasPrice)
			return nil
		}
		gasPrice = standByGasPrice.RoundUp(0).BigInt()
		logx.WithContext(ctx).Infof("speed up commit block to l1,l1 nonce: %d,gasPrice: %d", nonce, gasPrice)
	}

	// Judge whether the blocks should be committed to the chain for better gas consumption
	shouldCommit := s.ShouldCommitBlocks(lastStoredBlockInfo, pendingCommitBlocks,
		blocks, gasPrice, s.config.ChainConfig.GasLimit, nonce, ctx)
	if !shouldCommit {
		logx.WithContext(ctx).Errorf("abandon commit block to l1, EstimateGas value is greater than MaxUnitGas!")
		return nil
	}

	retry := false
	for {
		if retry {
			newNonce, err := s.client.GetPendingNonce(s.GetCommitAddress().Hex())
			if err != nil {
				return fmt.Errorf("failed to get nonce for commit block, errL %v", err)
			}
			if nonce != newNonce {
				return fmt.Errorf("failed to retry for commit block, nonce=%d,newNonce=%d", nonce, newNonce)
			}
			standByGasPrice := decimal.NewFromInt(gasPrice.Int64()).Add(decimal.NewFromInt(gasPrice.Int64()).Mul(decimal.NewFromFloat(0.1)))
			if standByGasPrice.GreaterThan(maxGasPrice) {
				logx.WithContext(ctx).Errorf("abandon commit block to l1, gasPrice>maxGasPrice,l1 nonce: %d,gasPrice: %d,maxGasPrice: %d", nonce, standByGasPrice, maxGasPrice)
				return nil
			}
			gasPrice = standByGasPrice.RoundUp(0).BigInt()
			logx.WithContext(ctx).Infof("speed up commit block to l1,l1 nonce: %d,gasPrice: %d", nonce, gasPrice)
		}

		// commit blocks on-chain
		txHash, err = s.zkbnbClient.CommitBlocksWithNonce(
			lastStoredBlockInfo,
			pendingCommitBlocks,
			gasPrice,
			s.config.ChainConfig.GasLimit, nonce)
		if err != nil {
			commitExceptionHeightMetric.Set(float64(pendingCommitBlocks[len(pendingCommitBlocks)-1].BlockNumber))
			if err.Error() == "replacement transaction underpriced" || err.Error() == "transaction underpriced" {
				logx.WithContext(ctx).Errorf("failed to send commit tx,try again: errL %v:%s", err, txHash)
				retry = true
				continue
			}
			return fmt.Errorf("failed to send commit tx, errL %v:%s", err, txHash)
		}
		break
	}

	commitExceptionHeightMetric.Set(float64(0))
	for _, pendingCommitBlock := range pendingCommitBlocks {
		l2BlockCommitToChainHeightMetric.Set(float64(pendingCommitBlock.BlockNumber))
	}
	newRollupTx := &l1rolluptx.L1RollupTx{
		L1TxHash:      txHash,
		TxStatus:      l1rolluptx.StatusPending,
		TxType:        l1rolluptx.TxTypeCommit,
		L2BlockHeight: l2BlockHeight,
		L1Nonce:       int64(nonce),
		GasPrice:      gasPrice.Int64(),
	}
	err = s.l1RollupTxModel.CreateL1RollupTx(newRollupTx)
	if err != nil {
		return fmt.Errorf("failed to create tx in database, err: %v", err)
	}
	l2BlockCommitToChainHeightMetric.Set(float64(newRollupTx.L2BlockHeight))
	logx.Infof("new blocks have been committed(height): %v:%s", newRollupTx.L2BlockHeight, newRollupTx.L1TxHash)
	return nil
}

func (s *Sender) UpdateSentTxs() (err error) {
	pendingTxs, err := s.l1RollupTxModel.GetL1RollupTxsByStatus(l1rolluptx.StatusPending)
	if err != nil {
		if err == types.DbErrNotFound {
			return nil
		}
		return fmt.Errorf("failed to get pending txs, err: %v", err)
	}
	latestL1Height, err := s.client.GetHeight()
	if err != nil {
		return fmt.Errorf("failed to get l1 block height, err: %v", err)
	}
	l1HeightSenderMetric.Set(float64(latestL1Height))
	var (
		pendingUpdateRxs         []*l1rolluptx.L1RollupTx
		pendingUpdateProofStatus = make(map[int64]int)
	)
	for _, pendingTx := range pendingTxs {
		txHash := pendingTx.L1TxHash
		receipt, err := s.client.GetTransactionReceipt(txHash)
		if err != nil {
			logx.Errorf("query transaction receipt %s failed, err: %v", txHash, err)
			if time.Now().After(pendingTx.UpdatedAt.Add(time.Duration(s.config.ChainConfig.MaxWaitingTime) * time.Second)) {
				// No need to check the response, do best effort.
				logx.Errorf("delete timeout l1 rollup tx, tx_hash=%s", pendingTx.L1TxHash)
				//nolint:errcheck
				s.l1RollupTxModel.DeleteL1RollupTx(pendingTx)
				l2MaxWaitingTimeMetric.Set(float64(pendingTx.L2BlockHeight))
			}
			continue
		}
		if receipt.Status == 0 {
			// Should direct mark tx deleted
			logx.Infof("delete timeout l1 rollup tx, tx_hash=%s", pendingTx.L1TxHash)
			//nolint:errcheck
			s.l1RollupTxModel.DeleteL1RollupTx(pendingTx)
			l1ExceptionSenderMetric.Set(float64(pendingTx.L2BlockHeight))
			// It is critical to have any failed transactions
			logx.Severef("unexpected failed tx: %v", txHash)
			panic(fmt.Sprintf("unexpected failed tx: %v", txHash))
		}
		l2MaxWaitingTimeMetric.Set(float64(0))
		l1ExceptionSenderMetric.Set(float64(0))

		// not finalized yet
		if latestL1Height < receipt.BlockNumber.Uint64()+s.config.ChainConfig.ConfirmBlocksCount {
			continue
		}
		var validTx bool
		for _, vlog := range receipt.Logs {
			switch vlog.Topics[0].Hex() {
			case zkbnbLogBlockCommitSigHash.Hex():
				var event zkbnb.ZkBNBBlockCommit
				if err = ZkBNBContractAbi.UnpackIntoInterface(&event, EventNameBlockCommit, vlog.Data); err != nil {
					return err
				}
				validTx = int64(event.BlockNumber) == pendingTx.L2BlockHeight
			case zkbnbLogBlockVerificationSigHash.Hex():
				var event zkbnb.ZkBNBBlockVerification
				if err = ZkBNBContractAbi.UnpackIntoInterface(&event, EventNameBlockVerification, vlog.Data); err != nil {
					return err
				}
				validTx = int64(event.BlockNumber) == pendingTx.L2BlockHeight
				pendingUpdateProofStatus[int64(event.BlockNumber)] = proof.Confirmed
			case zkbnbLogBlocksRevertSigHash.Hex():
				// TODO revert
			default:
			}
		}

		if validTx {
			pendingTx.TxStatus = l1rolluptx.StatusHandled
			pendingUpdateRxs = append(pendingUpdateRxs, pendingTx)
			if pendingTx.TxType == l1rolluptx.TxTypeCommit {
				l2BlockCommitConfirmByChainHeightMetric.Set(float64(pendingTx.L2BlockHeight))
			} else if pendingTx.TxType == l1rolluptx.TxTypeVerifyAndExecute {
				l2BlockVerifiedHeightMetric.Set(float64(pendingTx.L2BlockHeight))
			}
		}
	}

	//update db
	err = s.db.Transaction(func(tx *gorm.DB) error {
		//update l1 rollup txs
		err := s.l1RollupTxModel.UpdateL1RollupTxsStatusInTransact(tx, pendingUpdateRxs)
		if err != nil {
			return err
		}
		//update proof status
		err = s.proofModel.UpdateProofsInTransact(tx, pendingUpdateProofStatus)
		return err
	})
	if err != nil {
		return fmt.Errorf("failed to updte rollup txs, err:%v", err)
	}
	return nil
}

func (s *Sender) VerifyAndExecuteBlocks() (err error) {
	pendingTx, err := s.l1RollupTxModel.GetLatestPendingTx(l1rolluptx.TxTypeVerifyAndExecute)
	if err != nil && err != types.DbErrNotFound {
		return err
	}
	// No need to submit new transaction if there is any pending verification txs.
	if pendingTx != nil {
		return nil
	}

	lastHandledTx, err := s.l1RollupTxModel.GetLatestHandledTx(l1rolluptx.TxTypeVerifyAndExecute)
	if err != nil && err != types.DbErrNotFound {
		return err
	}

	start := int64(1)
	if lastHandledTx != nil {
		start = lastHandledTx.L2BlockHeight + 1
	}
	blocks, err := s.GetBlocksForVerifyAndExecute(start)
	if err != nil {
		return err
	}
	if len(blocks) == 0 {
		return nil
	}
	pendingVerifyAndExecuteBlocks, err := ConvertBlocksToVerifyAndExecuteBlockInfos(blocks)
	if err != nil {
		return fmt.Errorf("unable to convert blocks to commit block infos: %v", err)
	}

	l2BlockHeight := int64(pendingVerifyAndExecuteBlocks[len(pendingVerifyAndExecuteBlocks)-1].BlockHeader.BlockNumber)
	ctx := log.NewCtxWithKV(log.BlockHeightContext, l2BlockHeight)
	blockProofs, err := s.proofModel.GetProofsBetween(start, start+int64(len(blocks))-1)
	if err != nil {
		if err == types.DbErrNotFound {
			return nil
		}
		return fmt.Errorf("unable to get proofs, err: %v", err)
	}
	if len(blockProofs) != len(blocks) {
		return types.AppErrRelatedProofsNotReady
	}
	// add sanity check
	for i := range blockProofs {
		if blockProofs[i].BlockNumber != blocks[i].BlockHeight {
			return types.AppErrProofNumberNotMatch
		}
	}
	var proofs []*big.Int
	for _, bProof := range blockProofs {
		var proofInfo *prove.FormattedProof
		err = json.Unmarshal([]byte(bProof.ProofInfo), &proofInfo)
		if err != nil {
			return err
		}
		proofs = append(proofs, proofInfo.A[:]...)
		proofs = append(proofs, proofInfo.B[0][0], proofInfo.B[0][1])
		proofs = append(proofs, proofInfo.B[1][0], proofInfo.B[1][1])
		proofs = append(proofs, proofInfo.C[:]...)
	}

	var gasPrice *big.Int
	if s.config.ChainConfig.GasPrice > 0 {
		gasPrice = big.NewInt(int64(s.config.ChainConfig.GasPrice))
	} else {
		gasPrice, err = s.client.SuggestGasPrice(context.Background())
		if err != nil {
			logx.WithContext(ctx).Errorf("failed to fetch gas price: %v", err)
			return err
		}
	}

	var txHash string
	var nonce uint64

	maxGasPrice := (decimal.NewFromInt(gasPrice.Int64()).Mul(decimal.NewFromInt(int64(s.config.ChainConfig.MaxGasPriceIncreasePercentage))).Div(decimal.NewFromInt(100))).Add(decimal.NewFromInt(gasPrice.Int64()))
	nonce, err = s.client.GetPendingNonce(s.GetVerifyAddress().Hex())
	if err != nil {
		return fmt.Errorf("failed to get nonce for commit block, errL %v", err)
	}

	l1RollupTx, err := s.l1RollupTxModel.GetLatestByNonce(int64(nonce), l1rolluptx.TxTypeVerifyAndExecute)
	if err != nil && err != types.DbErrNotFound {
		return fmt.Errorf("failed to get latest l1 rollup tx by nonce %d, err: %v", nonce, err)
	}
	if l1RollupTx != nil && l1RollupTx.L1Nonce == int64(nonce) {
		standByGasPrice := decimal.NewFromInt(l1RollupTx.GasPrice).Add(decimal.NewFromInt(l1RollupTx.GasPrice).Mul(decimal.NewFromFloat(0.1)))
		if standByGasPrice.GreaterThan(maxGasPrice) {
			logx.WithContext(ctx).Errorf("abandon verify block to l1, gasPrice>maxGasPrice,l1 nonce: %d,gasPrice: %d,maxGasPrice: %d", nonce, standByGasPrice, maxGasPrice)
			return nil
		}
		gasPrice = standByGasPrice.RoundUp(0).BigInt()
		logx.WithContext(ctx).Infof("speed up verify block to l1,l1 nonce: %d,gasPrice: %d", nonce, gasPrice)
	}

	// Judge whether the blocks should be verified and executed to the chain for better gas consumption
	shouldVerifyAndExecute := s.ShouldVerifyAndExecuteBlocks(blocks, pendingVerifyAndExecuteBlocks, proofs,
		gasPrice, s.config.ChainConfig.GasLimit, nonce, ctx)
	if !shouldVerifyAndExecute {
		logx.WithContext(ctx).Errorf("abandon verify and execute block to l1, EstimateGas value is greater than MaxUnitGas!")
		return nil
	}

	retry := false
	for {
		if retry {
			newNonce, err := s.client.GetPendingNonce(s.GetVerifyAddress().Hex())
			if err != nil {
				return fmt.Errorf("failed to get nonce for verify block, errL %v", err)
			}
			if nonce != newNonce {
				return fmt.Errorf("failed to retry for verify block, nonce=%d,newNonce=%d", nonce, newNonce)
			}
			standByGasPrice := decimal.NewFromInt(gasPrice.Int64()).Add(decimal.NewFromInt(gasPrice.Int64()).Mul(decimal.NewFromFloat(0.1)))
			if standByGasPrice.GreaterThan(maxGasPrice) {
				logx.WithContext(ctx).Errorf("abandon verify block to l1, gasPrice>maxGasPrice,l1 nonce: %d,gasPrice: %d,maxGasPrice: %d", nonce, standByGasPrice, maxGasPrice)
				return nil
			}
			gasPrice = standByGasPrice.RoundUp(0).BigInt()
			logx.WithContext(ctx).Infof("speed up verify block to l1,l1 nonce: %d,gasPrice: %d", nonce, gasPrice)
		}
		// Verify blocks on-chain
		txHash, err = s.zkbnbClient.VerifyAndExecuteBlocksWithNonce(
			pendingVerifyAndExecuteBlocks,
			proofs, gasPrice, s.config.ChainConfig.GasLimit, nonce)
		if err != nil {
			verifyExceptionHeightMetric.Set(float64(pendingVerifyAndExecuteBlocks[len(pendingVerifyAndExecuteBlocks)-1].BlockHeader.BlockNumber))
			if err.Error() == "replacement transaction underpriced" || err.Error() == "transaction underpriced" {
				logx.WithContext(ctx).Errorf("failed to send verify tx,try again: errL %v:%s", err, txHash)
				retry = true
				continue
			}
			return fmt.Errorf("failed to send verify tx: %v:%s", err, txHash)
		}
		break
	}

	verifyExceptionHeightMetric.Set(float64(0))
	for _, pendingVerifyAndExecuteBlock := range pendingVerifyAndExecuteBlocks {
		l2BlockSubmitToVerifyHeightMetric.Set(float64(pendingVerifyAndExecuteBlock.BlockHeader.BlockNumber))
	}
	newRollupTx := &l1rolluptx.L1RollupTx{
		L1TxHash:      txHash,
		TxStatus:      l1rolluptx.StatusPending,
		TxType:        l1rolluptx.TxTypeVerifyAndExecute,
		L2BlockHeight: l2BlockHeight,
		L1Nonce:       int64(nonce),
		GasPrice:      gasPrice.Int64(),
	}
	err = s.l1RollupTxModel.CreateL1RollupTx(newRollupTx)
	if err != nil {
		return fmt.Errorf(fmt.Sprintf("failed to create rollup tx in db %v", err))
	}
	l2BlockSubmitToVerifyHeightMetric.Set(float64(newRollupTx.L2BlockHeight))
	logx.Infof("new blocks have been verified and executed(height): %d:%s", newRollupTx.L2BlockHeight, newRollupTx.L1TxHash)
	return nil
}

func (s *Sender) GetCompressedBlocksForCommit(start int64) (blocksForCommit []*compressedblock.CompressedBlock, err error) {
	commitTxCountLimit := sconfig.GetSenderConfig().CommitTxCountLimit
	maxCommitBlockCount := sconfig.GetSenderConfig().MaxCommitBlockCount
	var totalTxCount uint64 = 0
	for {
		blocks, err := s.compressedBlockModel.GetCompressedBlocksBetween(start,
			start+int64(maxCommitBlockCount))
		if err != nil && err != types.DbErrNotFound {
			return nil, fmt.Errorf("failed to get compress block err: %v", err)
		}

		totalTxCount = s.CalculateTotalTxCountForCompressBlock(blocks)
		if totalTxCount < commitTxCountLimit {
			return blocks, nil
		}
		
		if maxCommitBlockCount > 1 {
			maxCommitBlockCount--
		}
	}
}

func (s *Sender) ShouldCommitBlocks(lastBlock zkbnb.StorageStoredBlockInfo,
	commitBlocksInfo []zkbnb.ZkBNBCommitBlockInfo, blocks []*compressedblock.CompressedBlock,
	gasPrice *big.Int, gasLimit uint64, nonce uint64, ctx context.Context) bool {

	// Judge the tx count waiting to be committed, if the tx count is greater
	// than the maxCommitTxCount, commit the blocks directly
	maxCommitTxCount := sconfig.GetSenderConfig().MaxCommitTxCount
	totalTxCount := s.CalculateTotalTxCountForCompressBlock(blocks)
	if totalTxCount > maxCommitTxCount {
		return true
	}

	// Judge the time interval of the block waiting to be committed, if the time interval is greater
	// than the maxCommitBlockInterval, commit the blocks directly
	maxCommitBlockInterval := sconfig.GetSenderConfig().MaxCommitBlockInterval
	commitBlockInterval := s.CalculateBlockIntervalForCompressedBlock(blocks)
	if commitBlockInterval > int64(maxCommitBlockInterval) {
		return true
	}

	// Judge the average tx gas consumption for the committing operation, if the average tx gas consumption is greater
	// than the maxCommitAvgUnitGas, abandon commit operation for temporary
	estimatedFee, err := s.zkbnbClient.EstimateCommitGasWithNonce(lastBlock, commitBlocksInfo, gasPrice, gasLimit, nonce)
	if err != nil {
		logx.WithContext(ctx).Errorf("abandon commit block to l1, EstimateGas operation get some error:%s", err.Error())
		return false
	}

	maxCommitAvgUnitGas := sconfig.GetSenderConfig().MaxCommitAvgUnitGas
	unitGas := estimatedFee / totalTxCount
<<<<<<< HEAD
	if unitGas <= maxCommitAvgUnitGas {
		logx.WithContext(ctx).Info("abandon commit block to l1, UnitGasFee is greater than MaxCommitBlockUnitGas, UnitGasFee:%ud, "+
			"MaxCommitAvgUnitGas:%ud", unitGas, maxCommitAvgUnitGas)
		return true
=======
	if unitGas > maxCommitAvgUnitGas {
		logx.Info("abandon commit block to l1, UnitGasFee is greater than MaxCommitBlockUnitGas, UnitGasFee:", unitGas,
			",MaxCommitAvgUnitGas:", maxCommitAvgUnitGas)
		return false
>>>>>>> 4d040b4c
	}
	return true
}

func (s *Sender) ShouldVerifyAndExecuteBlocks(blocks []*block.Block, verifyAndExecuteBlocksInfo []zkbnb.ZkBNBVerifyAndExecuteBlockInfo,
	proofs []*big.Int, gasPrice *big.Int, gasLimit uint64, nonce uint64, ctx context.Context) bool {

	// Judge the tx count waiting to be verified and executed, if the tx count is greater
	// than the maxVerifyTxCount, verify and execute the blocks directly
	maxVerifyTxCount := sconfig.GetSenderConfig().MaxVerifyTxCount
	totalTxCount := s.CalculateTotalTxCountForBlock(blocks)
	if totalTxCount > maxVerifyTxCount {
		return true
	}

	// Judge the time interval of the block waiting to be verified and executed, if the time interval is greater
	// than the maxVerifyBlockInterval, verify and execute the blocks directly
	maxVerifyBlockInterval := sconfig.GetSenderConfig().MaxVerifyBlockInterval
	verifyBlockInterval := s.CalculateBlockIntervalForBlock(blocks)
	if verifyBlockInterval > int64(maxVerifyBlockInterval) {
		return true
	}

	// Judge the average tx gas consumption for the verifying and executing operation, if the average tx gas consumption is greater
	// than the maxVerifyAvgUnitGas, abandon verify and execute operation for temporary
	estimatedFee, err := s.zkbnbClient.EstimateVerifyAndExecuteWithNonce(verifyAndExecuteBlocksInfo, proofs, gasPrice, gasLimit, nonce)
	if err != nil {
		logx.WithContext(ctx).Errorf("abandon commit block to l1, EstimateGas operation get some error:%s", err.Error())
		return false
	}

	maxVerifyAvgUnitGas := sconfig.GetSenderConfig().MaxVerifyAvgUnitGas
	unitGas := estimatedFee / totalTxCount
	if unitGas > maxVerifyAvgUnitGas {
<<<<<<< HEAD
		logx.WithContext(ctx).Info("abandon verify and execute block to l1, UnitGasFee is greater than maxVerifyAvgUnitGas, UnitGasFee:%ud, "+
			"MaxVerifyAvgUnitGas:%ud", unitGas, maxVerifyAvgUnitGas)
=======
		logx.Info("abandon verify and execute block to l1, UnitGasFee is greater than maxVerifyAvgUnitGas, UnitGasFee:", unitGas,
			",MaxVerifyAvgUnitGas:", maxVerifyAvgUnitGas)
>>>>>>> 4d040b4c
		return false
	}
	return true
}

func (s *Sender) GetBlocksForVerifyAndExecute(start int64) (blocks []*block.Block, err error) {
	verifyTxCountLimit := sconfig.GetSenderConfig().VerifyTxCountLimit
	maxVerifyBlockCount := sconfig.GetSenderConfig().MaxVerifyBlockCount
	var totalTxCount uint64 = 0
	for {
		blocks, err := s.blockModel.GetCommittedBlocksBetween(start,
			start+int64(maxVerifyBlockCount))
		if err != nil && err != types.DbErrNotFound {
			return nil, fmt.Errorf("unable to get blocks to prove, err: %v", err)
		}

		totalTxCount = s.CalculateTotalTxCountForBlock(blocks)
		if totalTxCount < verifyTxCountLimit {
			return blocks, nil
		}
		if maxVerifyBlockCount > 1 {
			maxVerifyBlockCount--
		}
	}
}

func (s *Sender) CalculateBlockIntervalForCompressedBlock(blocks []*compressedblock.CompressedBlock) int64 {
	if len(blocks) > 0 {
		block := blocks[0]
		interval := time.Now().Unix() - block.CreatedAt.Unix()
		return interval
	}
	return 0
}

func (s *Sender) CalculateBlockIntervalForBlock(blocks []*block.Block) int64 {
	if len(blocks) > 0 {
		block := blocks[0]
		interval := time.Now().Unix() - block.CreatedAt.Unix()
		return interval
	}
	return 0
}

func (s *Sender) CalculateTotalTxCountForCompressBlock(blocks []*compressedblock.CompressedBlock) uint64 {
	var totalTxCount uint16 = 0
	if len(blocks) > 0 {
		for _, b := range blocks {
			totalTxCount = totalTxCount + b.RealBlockSize
		}
	}
	return uint64(totalTxCount)
}

func (s *Sender) CalculateTotalTxCountForBlock(blocks []*block.Block) uint64 {
	var totalTxCount uint16 = 0
	if len(blocks) > 0 {
		for _, b := range blocks {
			totalTxCount = totalTxCount + b.BlockSize
		}
		return uint64(totalTxCount)
	}
	return 0
}

func (s *Sender) GenerateConstructorForCommit() (zkbnb.TransactOptsConstructor, error) {
	sendSignatureMode := s.config.ChainConfig.SendSignatureMode
	if len(sendSignatureMode) == 0 || sendSignatureMode == sconfig.PrivateKeySignMode {
		return s.commitAuthClient, nil
	} else if sendSignatureMode == sconfig.KeyManageSignMode {
		return s.commitKmsKeyClient, nil
	}
	return nil, errors.New("sendSignatureMode can only be PrivateKeySignMode or KeyManageSignMode")
}

func (s *Sender) GenerateConstructorForVerifyAndExecute() (zkbnb.TransactOptsConstructor, error) {
	sendSignatureMode := s.config.ChainConfig.SendSignatureMode
	if len(sendSignatureMode) == 0 || sendSignatureMode == sconfig.PrivateKeySignMode {
		return s.verifyAuthClient, nil
	} else if sendSignatureMode == sconfig.KeyManageSignMode {
		return s.verifyKmsKeyClient, nil
	}
	return nil, errors.New("sendSignatureMode can only be PrivateKeySignMode or KeyManageSignMode")
}

func (s *Sender) GetCommitAddress() common.Address {
	sendSignatureMode := s.config.ChainConfig.SendSignatureMode
	if len(sendSignatureMode) == 0 || sendSignatureMode == sconfig.PrivateKeySignMode {
		return s.commitAuthClient.GetL1Address()
	} else if sendSignatureMode == sconfig.KeyManageSignMode {
		return s.commitKmsKeyClient.GetL1Address()
	}
	return [20]byte{}
}

func (s *Sender) GetVerifyAddress() common.Address {
	sendSignatureMode := s.config.ChainConfig.SendSignatureMode
	if len(sendSignatureMode) == 0 || sendSignatureMode == sconfig.PrivateKeySignMode {
		return s.verifyAuthClient.GetL1Address()
	} else if sendSignatureMode == sconfig.KeyManageSignMode {
		return s.verifyKmsKeyClient.GetL1Address()
	}
	return [20]byte{}
}

func (s *Sender) Shutdown() {
	sqlDB, err := s.db.DB()
	if err == nil && sqlDB != nil {
		err = sqlDB.Close()
	}
	if err != nil {
		logx.Errorf("close db error: %s", err.Error())
	}
}<|MERGE_RESOLUTION|>--- conflicted
+++ resolved
@@ -716,7 +716,7 @@
 		if totalTxCount < commitTxCountLimit {
 			return blocks, nil
 		}
-		
+
 		if maxCommitBlockCount > 1 {
 			maxCommitBlockCount--
 		}
@@ -753,17 +753,10 @@
 
 	maxCommitAvgUnitGas := sconfig.GetSenderConfig().MaxCommitAvgUnitGas
 	unitGas := estimatedFee / totalTxCount
-<<<<<<< HEAD
-	if unitGas <= maxCommitAvgUnitGas {
-		logx.WithContext(ctx).Info("abandon commit block to l1, UnitGasFee is greater than MaxCommitBlockUnitGas, UnitGasFee:%ud, "+
-			"MaxCommitAvgUnitGas:%ud", unitGas, maxCommitAvgUnitGas)
-		return true
-=======
 	if unitGas > maxCommitAvgUnitGas {
-		logx.Info("abandon commit block to l1, UnitGasFee is greater than MaxCommitBlockUnitGas, UnitGasFee:", unitGas,
+		logx.WithContext(ctx).Info("abandon commit block to l1, UnitGasFee is greater than MaxCommitBlockUnitGas, UnitGasFee:", unitGas,
 			",MaxCommitAvgUnitGas:", maxCommitAvgUnitGas)
 		return false
->>>>>>> 4d040b4c
 	}
 	return true
 }
@@ -798,13 +791,8 @@
 	maxVerifyAvgUnitGas := sconfig.GetSenderConfig().MaxVerifyAvgUnitGas
 	unitGas := estimatedFee / totalTxCount
 	if unitGas > maxVerifyAvgUnitGas {
-<<<<<<< HEAD
-		logx.WithContext(ctx).Info("abandon verify and execute block to l1, UnitGasFee is greater than maxVerifyAvgUnitGas, UnitGasFee:%ud, "+
-			"MaxVerifyAvgUnitGas:%ud", unitGas, maxVerifyAvgUnitGas)
-=======
-		logx.Info("abandon verify and execute block to l1, UnitGasFee is greater than maxVerifyAvgUnitGas, UnitGasFee:", unitGas,
+		logx.WithContext(ctx).Info("abandon verify and execute block to l1, UnitGasFee is greater than maxVerifyAvgUnitGas, UnitGasFee:", unitGas,
 			",MaxVerifyAvgUnitGas:", maxVerifyAvgUnitGas)
->>>>>>> 4d040b4c
 		return false
 	}
 	return true
