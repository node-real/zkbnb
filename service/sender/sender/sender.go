--- conflicted
+++ resolved
@@ -236,13 +236,8 @@
 					return err
 				}
 				validTx = int64(event.BlockNumber) == pendingTx.L2BlockHeight
-<<<<<<< HEAD
-				pendingUpdateProofStatus[pendingTx.L2BlockHeight] = proof.Confirmed
+				pendingUpdateProofStatus[int64(event.BlockNumber)] = proof.Confirmed
 			case zkbnbLogBlocksRevertSigHash.Hex():
-=======
-				pendingUpdateProofStatus[int64(event.BlockNumber)] = proof.Confirmed
-			case zkbasLogBlocksRevertSigHash.Hex():
->>>>>>> 03818d79
 				// TODO revert
 			default:
 			}
