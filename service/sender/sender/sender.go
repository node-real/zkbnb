/*
 * Copyright © 2021 ZkBNB Protocol
 *
 * Licensed under the Apache License, Version 2.0 (the "License");
 * you may not use this file except in compliance with the License.
 * You may obtain a copy of the License at
 *
 *     http://www.apache.org/licenses/LICENSE-2.0
 *
 * Unless required by applicable law or agreed to in writing, software
 * distributed under the License is distributed on an "AS IS" BASIS,
 * WITHOUT WARRANTIES OR CONDITIONS OF ANY KIND, either express or implied.
 * See the License for the specific language governing permissions and
 * limitations under the License.
 */

package sender

import (
	"context"
	"encoding/json"
	"errors"
	"fmt"
	"github.com/prometheus/client_golang/prometheus"
<<<<<<< HEAD
	"gorm.io/plugin/dbresolver"
=======
>>>>>>> 5a1570b4
	"math/big"
	"time"

	"github.com/zeromicro/go-zero/core/logx"
	"gorm.io/driver/postgres"
	"gorm.io/gorm"

	zkbnb "github.com/bnb-chain/zkbnb-eth-rpc/core"
	"github.com/bnb-chain/zkbnb-eth-rpc/rpc"
	"github.com/bnb-chain/zkbnb/common/chain"
	"github.com/bnb-chain/zkbnb/common/prove"
	"github.com/bnb-chain/zkbnb/dao/block"
	"github.com/bnb-chain/zkbnb/dao/compressedblock"
	"github.com/bnb-chain/zkbnb/dao/l1rolluptx"
	"github.com/bnb-chain/zkbnb/dao/proof"
	"github.com/bnb-chain/zkbnb/dao/sysconfig"
	sconfig "github.com/bnb-chain/zkbnb/service/sender/config"
	"github.com/bnb-chain/zkbnb/types"
)

var (
	l2BlockCommitToChainHeightMetric = prometheus.NewGauge(prometheus.GaugeOpts{
		Namespace: "zkbnb",
		Name:      "l2Block_commit_to_chain_height",
		Help:      "l2Block_roll_up_height metrics.",
	})

	l2BlockCommitConfirmByChainHeightMetric = prometheus.NewGauge(prometheus.GaugeOpts{
		Namespace: "zkbnb",
		Name:      "l2Block_commit_confirm_by_chain_height",
		Help:      "l2Block_roll_up_height metrics.",
	})

	l2BlockSubmitToVerifyHeightMetric = prometheus.NewGauge(prometheus.GaugeOpts{
		Namespace: "zkbnb",
		Name:      "l2Block_submit_to_verify_height",
		Help:      "l2Block_roll_up_height metrics.",
	})

	l2BlockVerifiedHeightMetric = prometheus.NewGauge(prometheus.GaugeOpts{
		Namespace: "zkbnb",
		Name:      "l2Block_verified_height",
		Help:      "l2Block_roll_up_height metrics.",
	})
<<<<<<< HEAD
=======
	l2MaxWaitingTimeMetric = prometheus.NewGauge(prometheus.GaugeOpts{
		Namespace: "zkbnb",
		Name:      "l2Block_max_waiting_time",
		Help:      "l2Block_roll_up_time metrics.",
	})
	l1HeightSenderMetric = prometheus.NewGauge(prometheus.GaugeOpts{
		Namespace: "zkbnb",
		Name:      "l1Block_block_height_send",
		Help:      "l1Block_block_height_send metrics.",
	})
	l1ExceptionSenderMetric = prometheus.NewGauge(prometheus.GaugeOpts{
		Namespace: "zkbnb",
		Name:      "l1_Exception_send",
		Help:      "l1_Exception_send metrics.",
	})
	commitExceptionHeightMetric = prometheus.NewGauge(prometheus.GaugeOpts{
		Namespace: "zkbnb",
		Name:      "commit_Exception_height",
		Help:      "commit_Exception_height metrics.",
	})
	verifyExceptionHeightMetric = prometheus.NewGauge(prometheus.GaugeOpts{
		Namespace: "zkbnb",
		Name:      "verify_Exception_height",
		Help:      "verify_Exception_height metrics.",
	})
>>>>>>> 5a1570b4
)

type Sender struct {
	config sconfig.Config

	// Client
	cli           *rpc.ProviderClient
	authCli       *rpc.AuthClient
	zkbnbInstance *zkbnb.ZkBNB

	// Data access objects
	db                   *gorm.DB
	blockModel           block.BlockModel
	compressedBlockModel compressedblock.CompressedBlockModel
	l1RollupTxModel      l1rolluptx.L1RollupTxModel
	sysConfigModel       sysconfig.SysConfigModel
	proofModel           proof.ProofModel
}

func NewSender(c sconfig.Config) *Sender {
	if err := prometheus.Register(l2BlockCommitToChainHeightMetric); err != nil {
		logx.Errorf("prometheus.Register l2BlockCommitToChainHeightMetric error: %v", err)
	}
	if err := prometheus.Register(l2BlockCommitConfirmByChainHeightMetric); err != nil {
		logx.Errorf("prometheus.Register l2BlockCommitConfirmByChainHeightMetric error: %v", err)
	}
	if err := prometheus.Register(l2BlockSubmitToVerifyHeightMetric); err != nil {
		logx.Errorf("prometheus.Register l2BlockSubmitToVerifyHeightMetric error: %v", err)
	}
	if err := prometheus.Register(l2BlockVerifiedHeightMetric); err != nil {
		logx.Errorf("prometheus.Register l2BlockVerifiedHeightMetric error: %v", err)
	}
<<<<<<< HEAD

	masterDataSource := c.Postgres.MasterDataSource
	slaveDataSource := c.Postgres.SlaveDataSource
	db, err := gorm.Open(postgres.Open(masterDataSource))
=======
	if err := prometheus.Register(l2MaxWaitingTimeMetric); err != nil {
		logx.Errorf("prometheus.Register l2MaxWaitingTimeMetric error: %v", err)
	}
	if err := prometheus.Register(l1HeightSenderMetric); err != nil {
		logx.Errorf("prometheus.Register l1HeightSenderMetric error: %v", err)
	}
	if err := prometheus.Register(l1ExceptionSenderMetric); err != nil {
		logx.Errorf("prometheus.Register l1ExceptionSenderMetric error: %v", err)
	}
	if err := prometheus.Register(commitExceptionHeightMetric); err != nil {
		logx.Errorf("prometheus.Register commitExceptionHeightMetric error: %v", err)
	}
	if err := prometheus.Register(verifyExceptionHeightMetric); err != nil {
		logx.Errorf("prometheus.Register verifyExceptionHeightMetric error: %v", err)
	}

	db, err := gorm.Open(postgres.Open(c.Postgres.DataSource))
>>>>>>> 5a1570b4
	if err != nil {
		logx.Errorf("gorm connect db error, err = %v", err)
	}

	db.Use(dbresolver.Register(dbresolver.Config{
		Sources:  []gorm.Dialector{postgres.Open(masterDataSource)},
		Replicas: []gorm.Dialector{postgres.Open(slaveDataSource)},
	}))

	s := &Sender{
		config:               c,
		db:                   db,
		blockModel:           block.NewBlockModel(db),
		compressedBlockModel: compressedblock.NewCompressedBlockModel(db),
		l1RollupTxModel:      l1rolluptx.NewL1RollupTxModel(db),
		sysConfigModel:       sysconfig.NewSysConfigModel(db),
		proofModel:           proof.NewProofModel(db),
	}

	l1RPCEndpoint, err := s.sysConfigModel.GetSysConfigByName(c.ChainConfig.NetworkRPCSysConfigName)
	if err != nil {
		logx.Severef("fatal error, cannot fetch l1RPCEndpoint from sysconfig, err: %v, SysConfigName: %s",
			err, c.ChainConfig.NetworkRPCSysConfigName)
		panic(err)
	}
	rollupAddress, err := s.sysConfigModel.GetSysConfigByName(types.ZkBNBContract)
	if err != nil {
		logx.Severef("fatal error, cannot fetch rollupAddress from sysconfig, err: %v, SysConfigName: %s",
			err, types.ZkBNBContract)
		panic(err)
	}

	s.cli, err = rpc.NewClient(l1RPCEndpoint.Value)
	if err != nil {
		logx.Severe(err)
		panic(err)
	}
	chainId, err := s.cli.ChainID(context.Background())
	if err != nil {
		logx.Severe(err)
		panic(err)
	}
	s.authCli, err = rpc.NewAuthClient(c.ChainConfig.Sk, chainId)
	if err != nil {
		logx.Severe(err)
		panic(err)
	}
	s.zkbnbInstance, err = zkbnb.LoadZkBNBInstance(s.cli, rollupAddress.Value)
	if err != nil {
		logx.Severe(err)
		panic(err)
	}
	return s
}

func (s *Sender) CommitBlocks() (err error) {
	var (
		cli           = s.cli
		authCli       = s.authCli
		zkbnbInstance = s.zkbnbInstance
	)
	pendingTx, err := s.l1RollupTxModel.GetLatestPendingTx(l1rolluptx.TxTypeCommit)
	if err != nil && err != types.DbErrNotFound {
		return err
	}
	// No need to submit new transaction if there is any pending commit txs.
	if pendingTx != nil {
		return nil
	}

	lastHandledTx, err := s.l1RollupTxModel.GetLatestHandledTx(l1rolluptx.TxTypeCommit)
	if err != nil && err != types.DbErrNotFound {
		return err
	}
	start := int64(1)
	if lastHandledTx != nil {
		start = lastHandledTx.L2BlockHeight + 1
	}
	// commit new blocks
	blocks, err := s.compressedBlockModel.GetCompressedBlocksBetween(start,
		start+int64(s.config.ChainConfig.MaxBlockCount))
	if err != nil && err != types.DbErrNotFound {
		return fmt.Errorf("failed to get compress block err: %v", err)
	}
	if len(blocks) == 0 {
		return nil
	}
	pendingCommitBlocks, err := ConvertBlocksForCommitToCommitBlockInfos(blocks)
	if err != nil {
		return fmt.Errorf("failed to get commit block info, err: %v", err)
	}
	// get last block info
	lastStoredBlockInfo := defaultBlockHeader()
	if lastHandledTx != nil {
		lastHandledBlockInfo, err := s.blockModel.GetBlockByHeight(lastHandledTx.L2BlockHeight)
		if err != nil {
			return fmt.Errorf("failed to get block info, err: %v", err)
		}
		// construct last stored block header
		lastStoredBlockInfo = chain.ConstructStoredBlockInfo(lastHandledBlockInfo)
	}

	var gasPrice *big.Int
	if s.config.ChainConfig.GasPrice > 0 {
		gasPrice = big.NewInt(int64(s.config.ChainConfig.GasPrice))
	} else {
		gasPrice, err = s.cli.SuggestGasPrice(context.Background())
		if err != nil {
			logx.Errorf("failed to fetch gas price: %v", err)
			return err
		}
	}

	// commit blocks on-chain
	txHash, err := zkbnb.CommitBlocks(
		cli, authCli,
		zkbnbInstance,
		lastStoredBlockInfo,
		pendingCommitBlocks,
		gasPrice,
		s.config.ChainConfig.GasLimit)
	if err != nil {
		commitExceptionHeightMetric.Set(float64(pendingCommitBlocks[len(pendingCommitBlocks)-1].BlockNumber))
		return fmt.Errorf("failed to send commit tx, errL %v:%s", err, txHash)
	}
<<<<<<< HEAD
	for _, pendingCommitBlock := range pendingCommitBlocks {
		l2BlockCommitToChainHeightMetric.Set(float64(pendingCommitBlock.BlockNumber))
	}
=======
	commitExceptionHeightMetric.Set(float64(0))
>>>>>>> 5a1570b4
	newRollupTx := &l1rolluptx.L1RollupTx{
		L1TxHash:      txHash,
		TxStatus:      l1rolluptx.StatusPending,
		TxType:        l1rolluptx.TxTypeCommit,
		L2BlockHeight: int64(pendingCommitBlocks[len(pendingCommitBlocks)-1].BlockNumber),
	}
	err = s.l1RollupTxModel.CreateL1RollupTx(newRollupTx)
	if err != nil {
		return fmt.Errorf("failed to create tx in database, err: %v", err)
	}
	l2BlockCommitToChainHeightMetric.Set(float64(newRollupTx.L2BlockHeight))
	logx.Infof("new blocks have been committed(height): %v:%s", newRollupTx.L2BlockHeight, newRollupTx.L1TxHash)
	return nil
}

func (s *Sender) UpdateSentTxs() (err error) {
	pendingTxs, err := s.l1RollupTxModel.GetL1RollupTxsByStatus(l1rolluptx.StatusPending)
	if err != nil {
		if err == types.DbErrNotFound {
			return nil
		}
		return fmt.Errorf("failed to get pending txs, err: %v", err)
	}
	latestL1Height, err := s.cli.GetHeight()
	if err != nil {
		return fmt.Errorf("failed to get l1 block height, err: %v", err)
	}
	l1HeightSenderMetric.Set(float64(latestL1Height))
	var (
		pendingUpdateRxs         []*l1rolluptx.L1RollupTx
		pendingUpdateProofStatus = make(map[int64]int)
	)
	for _, pendingTx := range pendingTxs {
		txHash := pendingTx.L1TxHash
		receipt, err := s.cli.GetTransactionReceipt(txHash)
		if err != nil {
			logx.Errorf("query transaction receipt %s failed, err: %v", txHash, err)
			if time.Now().After(pendingTx.UpdatedAt.Add(time.Duration(s.config.ChainConfig.MaxWaitingTime) * time.Second)) {
				// No need to check the response, do best effort.
				logx.Infof("delete timeout l1 rollup tx, tx_hash=%s", pendingTx.L1TxHash)
				//nolint:errcheck
				s.l1RollupTxModel.DeleteL1RollupTx(pendingTx)
				l2MaxWaitingTimeMetric.Set(float64(pendingTx.L2BlockHeight))
			}
			continue
		}
		if receipt.Status == 0 {
			// Should direct mark tx deleted
			logx.Infof("delete timeout l1 rollup tx, tx_hash=%s", pendingTx.L1TxHash)
			//nolint:errcheck
			s.l1RollupTxModel.DeleteL1RollupTx(pendingTx)
			l1ExceptionSenderMetric.Set(float64(pendingTx.L2BlockHeight))
			// It is critical to have any failed transactions
			logx.Severef("unexpected failed tx: %v", txHash)
			panic(fmt.Sprintf("unexpected failed tx: %v", txHash))
		}
		l2MaxWaitingTimeMetric.Set(float64(0))
		l1ExceptionSenderMetric.Set(float64(0))

		// not finalized yet
		if latestL1Height < receipt.BlockNumber.Uint64()+s.config.ChainConfig.ConfirmBlocksCount {
			continue
		}
		var validTx bool
		for _, vlog := range receipt.Logs {
			switch vlog.Topics[0].Hex() {
			case zkbnbLogBlockCommitSigHash.Hex():
				var event zkbnb.ZkBNBBlockCommit
				if err = ZkBNBContractAbi.UnpackIntoInterface(&event, EventNameBlockCommit, vlog.Data); err != nil {
					return err
				}
				validTx = int64(event.BlockNumber) == pendingTx.L2BlockHeight
			case zkbnbLogBlockVerificationSigHash.Hex():
				var event zkbnb.ZkBNBBlockVerification
				if err = ZkBNBContractAbi.UnpackIntoInterface(&event, EventNameBlockVerification, vlog.Data); err != nil {
					return err
				}
				validTx = int64(event.BlockNumber) == pendingTx.L2BlockHeight
				pendingUpdateProofStatus[int64(event.BlockNumber)] = proof.Confirmed
			case zkbnbLogBlocksRevertSigHash.Hex():
				// TODO revert
			default:
			}
		}

		if validTx {
			pendingTx.TxStatus = l1rolluptx.StatusHandled
			pendingUpdateRxs = append(pendingUpdateRxs, pendingTx)
			if pendingTx.TxType == l1rolluptx.TxTypeCommit {
				l2BlockCommitConfirmByChainHeightMetric.Set(float64(pendingTx.L2BlockHeight))
			} else if pendingTx.TxType == l1rolluptx.TxTypeVerifyAndExecute {
				l2BlockVerifiedHeightMetric.Set(float64(pendingTx.L2BlockHeight))
			}
		}
	}

	//update db
	err = s.db.Transaction(func(tx *gorm.DB) error {
		//update l1 rollup txs
		err := s.l1RollupTxModel.UpdateL1RollupTxsStatusInTransact(tx, pendingUpdateRxs)
		if err != nil {
			return err
		}
		//update proof status
		err = s.proofModel.UpdateProofsInTransact(tx, pendingUpdateProofStatus)
		return err
	})
	if err != nil {
		return fmt.Errorf("failed to updte rollup txs, err:%v", err)
	}
	return nil
}

func (s *Sender) VerifyAndExecuteBlocks() (err error) {
	var (
		cli           = s.cli
		authCli       = s.authCli
		zkbnbInstance = s.zkbnbInstance
	)
	pendingTx, err := s.l1RollupTxModel.GetLatestPendingTx(l1rolluptx.TxTypeVerifyAndExecute)
	if err != nil && err != types.DbErrNotFound {
		return err
	}
	// No need to submit new transaction if there is any pending verification txs.
	if pendingTx != nil {
		return nil
	}

	lastHandledTx, err := s.l1RollupTxModel.GetLatestHandledTx(l1rolluptx.TxTypeVerifyAndExecute)
	if err != nil && err != types.DbErrNotFound {
		return err
	}

	start := int64(1)
	if lastHandledTx != nil {
		start = lastHandledTx.L2BlockHeight + 1
	}
	blocks, err := s.blockModel.GetCommittedBlocksBetween(start,
		start+int64(s.config.ChainConfig.MaxBlockCount))
	if err != nil && err != types.DbErrNotFound {
		return fmt.Errorf("unable to get blocks to prove, err: %v", err)
	}
	if len(blocks) == 0 {
		return nil
	}
	pendingVerifyAndExecuteBlocks, err := ConvertBlocksToVerifyAndExecuteBlockInfos(blocks)
	if err != nil {
		return fmt.Errorf("unable to convert blocks to commit block infos: %v", err)
	}

	blockProofs, err := s.proofModel.GetProofsBetween(start, start+int64(len(blocks))-1)
	if err != nil {
		return fmt.Errorf("unable to get proofs, err: %v", err)
	}
	if len(blockProofs) != len(blocks) {
		return errors.New("related proofs not ready")
	}
	// add sanity check
	for i := range blockProofs {
		if blockProofs[i].BlockNumber != blocks[i].BlockHeight {
			return errors.New("proof number not match")
		}
	}
	var proofs []*big.Int
	for _, bProof := range blockProofs {
		var proofInfo *prove.FormattedProof
		err = json.Unmarshal([]byte(bProof.ProofInfo), &proofInfo)
		if err != nil {
			return err
		}
		proofs = append(proofs, proofInfo.A[:]...)
		proofs = append(proofs, proofInfo.B[0][0], proofInfo.B[0][1])
		proofs = append(proofs, proofInfo.B[1][0], proofInfo.B[1][1])
		proofs = append(proofs, proofInfo.C[:]...)
	}

	var gasPrice *big.Int
	if s.config.ChainConfig.GasPrice > 0 {
		gasPrice = big.NewInt(int64(s.config.ChainConfig.GasPrice))
	} else {
		gasPrice, err = s.cli.SuggestGasPrice(context.Background())
		if err != nil {
			logx.Errorf("failed to fetch gas price: %v", err)
			return err
		}
	}

	// Verify blocks on-chain
	txHash, err := zkbnb.VerifyAndExecuteBlocks(cli, authCli, zkbnbInstance,
		pendingVerifyAndExecuteBlocks, proofs, gasPrice, s.config.ChainConfig.GasLimit)
	if err != nil {
		verifyExceptionHeightMetric.Set(float64(pendingVerifyAndExecuteBlocks[len(pendingVerifyAndExecuteBlocks)-1].BlockHeader.BlockNumber))
		return fmt.Errorf("failed to send verify tx: %v:%s", err, txHash)
	}
<<<<<<< HEAD
	for _, pendingVerifyAndExecuteBlock := range pendingVerifyAndExecuteBlocks {
		l2BlockSubmitToVerifyHeightMetric.Set(float64(pendingVerifyAndExecuteBlock.BlockHeader.BlockNumber))
	}
=======
	verifyExceptionHeightMetric.Set(float64(0))
>>>>>>> 5a1570b4
	newRollupTx := &l1rolluptx.L1RollupTx{
		L1TxHash:      txHash,
		TxStatus:      l1rolluptx.StatusPending,
		TxType:        l1rolluptx.TxTypeVerifyAndExecute,
		L2BlockHeight: int64(pendingVerifyAndExecuteBlocks[len(pendingVerifyAndExecuteBlocks)-1].BlockHeader.BlockNumber),
	}
	err = s.l1RollupTxModel.CreateL1RollupTx(newRollupTx)
	if err != nil {
		return fmt.Errorf(fmt.Sprintf("failed to create rollup tx in db %v", err))
	}
	l2BlockSubmitToVerifyHeightMetric.Set(float64(newRollupTx.L2BlockHeight))
	logx.Infof("new blocks have been verified and executed(height): %d:%s", newRollupTx.L2BlockHeight, newRollupTx.L1TxHash)
	return nil
}

func (s *Sender) Shutdown() {
	sqlDB, err := s.db.DB()
	if err == nil && sqlDB != nil {
		err = sqlDB.Close()
	}
	if err != nil {
		logx.Errorf("close db error: %s", err.Error())
	}
}<|MERGE_RESOLUTION|>--- conflicted
+++ resolved
@@ -22,10 +22,7 @@
 	"errors"
 	"fmt"
 	"github.com/prometheus/client_golang/prometheus"
-<<<<<<< HEAD
 	"gorm.io/plugin/dbresolver"
-=======
->>>>>>> 5a1570b4
 	"math/big"
 	"time"
 
@@ -70,8 +67,32 @@
 		Name:      "l2Block_verified_height",
 		Help:      "l2Block_roll_up_height metrics.",
 	})
-<<<<<<< HEAD
-=======
+)
+
+var (
+	l2BlockCommitToChainHeightMetric = prometheus.NewGauge(prometheus.GaugeOpts{
+		Namespace: "zkbnb",
+		Name:      "l2Block_commit_to_chain_height",
+		Help:      "l2Block_roll_up_height metrics.",
+	})
+
+	l2BlockCommitConfirmByChainHeightMetric = prometheus.NewGauge(prometheus.GaugeOpts{
+		Namespace: "zkbnb",
+		Name:      "l2Block_commit_confirm_by_chain_height",
+		Help:      "l2Block_roll_up_height metrics.",
+	})
+
+	l2BlockSubmitToVerifyHeightMetric = prometheus.NewGauge(prometheus.GaugeOpts{
+		Namespace: "zkbnb",
+		Name:      "l2Block_submit_to_verify_height",
+		Help:      "l2Block_roll_up_height metrics.",
+	})
+
+	l2BlockVerifiedHeightMetric = prometheus.NewGauge(prometheus.GaugeOpts{
+		Namespace: "zkbnb",
+		Name:      "l2Block_verified_height",
+		Help:      "l2Block_roll_up_height metrics.",
+	})
 	l2MaxWaitingTimeMetric = prometheus.NewGauge(prometheus.GaugeOpts{
 		Namespace: "zkbnb",
 		Name:      "l2Block_max_waiting_time",
@@ -97,7 +118,6 @@
 		Name:      "verify_Exception_height",
 		Help:      "verify_Exception_height metrics.",
 	})
->>>>>>> 5a1570b4
 )
 
 type Sender struct {
@@ -130,12 +150,22 @@
 	if err := prometheus.Register(l2BlockVerifiedHeightMetric); err != nil {
 		logx.Errorf("prometheus.Register l2BlockVerifiedHeightMetric error: %v", err)
 	}
-<<<<<<< HEAD
 
 	masterDataSource := c.Postgres.MasterDataSource
 	slaveDataSource := c.Postgres.SlaveDataSource
 	db, err := gorm.Open(postgres.Open(masterDataSource))
-=======
+	if err := prometheus.Register(l2BlockCommitToChainHeightMetric); err != nil {
+		logx.Errorf("prometheus.Register l2BlockCommitToChainHeightMetric error: %v", err)
+	}
+	if err := prometheus.Register(l2BlockCommitConfirmByChainHeightMetric); err != nil {
+		logx.Errorf("prometheus.Register l2BlockCommitConfirmByChainHeightMetric error: %v", err)
+	}
+	if err := prometheus.Register(l2BlockSubmitToVerifyHeightMetric); err != nil {
+		logx.Errorf("prometheus.Register l2BlockSubmitToVerifyHeightMetric error: %v", err)
+	}
+	if err := prometheus.Register(l2BlockVerifiedHeightMetric); err != nil {
+		logx.Errorf("prometheus.Register l2BlockVerifiedHeightMetric error: %v", err)
+	}
 	if err := prometheus.Register(l2MaxWaitingTimeMetric); err != nil {
 		logx.Errorf("prometheus.Register l2MaxWaitingTimeMetric error: %v", err)
 	}
@@ -153,7 +183,6 @@
 	}
 
 	db, err := gorm.Open(postgres.Open(c.Postgres.DataSource))
->>>>>>> 5a1570b4
 	if err != nil {
 		logx.Errorf("gorm connect db error, err = %v", err)
 	}
@@ -279,13 +308,10 @@
 		commitExceptionHeightMetric.Set(float64(pendingCommitBlocks[len(pendingCommitBlocks)-1].BlockNumber))
 		return fmt.Errorf("failed to send commit tx, errL %v:%s", err, txHash)
 	}
-<<<<<<< HEAD
+	commitExceptionHeightMetric.Set(float64(0))
 	for _, pendingCommitBlock := range pendingCommitBlocks {
 		l2BlockCommitToChainHeightMetric.Set(float64(pendingCommitBlock.BlockNumber))
 	}
-=======
-	commitExceptionHeightMetric.Set(float64(0))
->>>>>>> 5a1570b4
 	newRollupTx := &l1rolluptx.L1RollupTx{
 		L1TxHash:      txHash,
 		TxStatus:      l1rolluptx.StatusPending,
@@ -480,13 +506,10 @@
 		verifyExceptionHeightMetric.Set(float64(pendingVerifyAndExecuteBlocks[len(pendingVerifyAndExecuteBlocks)-1].BlockHeader.BlockNumber))
 		return fmt.Errorf("failed to send verify tx: %v:%s", err, txHash)
 	}
-<<<<<<< HEAD
+	verifyExceptionHeightMetric.Set(float64(0))
 	for _, pendingVerifyAndExecuteBlock := range pendingVerifyAndExecuteBlocks {
 		l2BlockSubmitToVerifyHeightMetric.Set(float64(pendingVerifyAndExecuteBlock.BlockHeader.BlockNumber))
 	}
-=======
-	verifyExceptionHeightMetric.Set(float64(0))
->>>>>>> 5a1570b4
 	newRollupTx := &l1rolluptx.L1RollupTx{
 		L1TxHash:      txHash,
 		TxStatus:      l1rolluptx.StatusPending,
