--- conflicted
+++ resolved
@@ -18,11 +18,8 @@
 
 import (
 	"encoding/json"
-<<<<<<< HEAD
 	types2 "github.com/bnb-chain/zkbnb-crypto/circuit/types"
-=======
 	"github.com/bnb-chain/zkbnb/dao/tx"
->>>>>>> d1f90ce4
 	"math/big"
 	"sort"
 	"strings"
