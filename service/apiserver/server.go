package apiserver

import (
<<<<<<< HEAD
	"github.com/bnb-chain/zkbnb/dao/tx"
	"github.com/robfig/cron/v3"
=======
>>>>>>> 5a1570b4
	"net/http"
	"time"

	"github.com/zeromicro/go-zero/core/conf"
	"github.com/zeromicro/go-zero/core/logx"
	"github.com/zeromicro/go-zero/core/proc"
	"github.com/zeromicro/go-zero/rest"

	_ "github.com/bnb-chain/zkbnb/docs"
	"github.com/gin-gonic/gin"
	swaggerFiles "github.com/swaggo/files"
	swagger "github.com/swaggo/gin-swagger"

	"github.com/bnb-chain/zkbnb/service/apiserver/internal/config"
	"github.com/bnb-chain/zkbnb/service/apiserver/internal/handler"
	"github.com/bnb-chain/zkbnb/service/apiserver/internal/svc"
)

const GracefulShutdownTimeout = 5 * time.Second

func Run(configFile string) error {
	var c config.Config
	conf.MustLoad(configFile, &c)
	logx.MustSetup(c.LogConf)
	logx.DisableStat()

	ctx := svc.NewServiceContext(c)

	cronJob := cron.New(cron.WithChain(
		cron.SkipIfStillRunning(cron.DiscardLogger),
	))
	_, err := cronJob.AddFunc("@every 1s", func() {
		_, err := ctx.MemCache.SetTxPendingCountKeyPrefix(func() (interface{}, error) {
			txStatuses := []int64{tx.StatusPending}
			return ctx.TxPoolModel.GetTxsTotalCount(tx.GetTxWithStatuses(txStatuses))
		})
		if err != nil {
			logx.Errorf("set tx pending count failed:%s", err.Error())
		}
	})
	if err != nil {
		panic(err)
	}
	cronJob.Start()

	proc.SetTimeToForceQuit(GracefulShutdownTimeout)
	proc.AddShutdownListener(func() {
		if ctx != nil {
			ctx.Shutdown()
		}
	})

	server := rest.MustNewServer(c.RestConf, rest.WithCors())

	// 全局中间件
	server.Use(func(next http.HandlerFunc) http.HandlerFunc {
		return func(writer http.ResponseWriter, request *http.Request) {
			if request.RequestURI == "/api/v1/sendTx" {
				ctx.SendTxTotalMetrics.Inc()
			}
			next(writer, request)
		}
	})

	handler.RegisterHandlers(server, ctx)

	// Start the swagger server in background
	go startSwaggerServer()

	logx.Infof("apiserver is starting at %s:%d...\n", c.Host, c.Port)
	server.Start()
	return nil
}

func startSwaggerServer() {

	logx.Infof("swagger server is starting at port:%d", 8866)
	engine := gin.Default()
	engine.GET("/swagger/*any", swagger.WrapHandler(swaggerFiles.Handler))

	err := engine.Run(":8866")
	if err != nil {
		logx.Errorf("swagger server fails to start! err:%s", err)
	}
}<|MERGE_RESOLUTION|>--- conflicted
+++ resolved
@@ -1,11 +1,8 @@
 package apiserver
 
 import (
-<<<<<<< HEAD
 	"github.com/bnb-chain/zkbnb/dao/tx"
 	"github.com/robfig/cron/v3"
-=======
->>>>>>> 5a1570b4
 	"net/http"
 	"time"
 
