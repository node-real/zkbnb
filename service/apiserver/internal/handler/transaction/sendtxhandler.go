--- conflicted
+++ resolved
@@ -23,11 +23,8 @@
 		if err != nil {
 			httpx.Error(w, err)
 		} else {
-<<<<<<< HEAD
+			svcCtx.SendTxHandlerMetrics.Inc()
 			svcCtx.SendTxMetrics.Inc()
-=======
-			svcCtx.SendTxHandlerMetrics.Inc()
->>>>>>> 5a1570b4
 			httpx.OkJson(w, resp)
 		}
 	}
