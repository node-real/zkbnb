--- conflicted
+++ resolved
@@ -12,14 +12,6 @@
 	return func(w http.ResponseWriter, r *http.Request) {
 		l := info.NewGetLayer2BasicInfoLogic(r.Context(), svcCtx)
 		resp, err := l.GetLayer2BasicInfo(true)
-<<<<<<< HEAD
-		if err != nil {
-			httpx.Error(w, err)
-		} else {
-			httpx.OkJson(w, resp)
-		}
-=======
 		response.Handle(w, resp, err)
->>>>>>> 082e4962
 	}
 }