package transaction

import (
	"context"
	"encoding/json"
	"fmt"
	"github.com/bnb-chain/zkbnb-crypto/wasm/txtypes"
	common2 "github.com/bnb-chain/zkbnb/common"
	"github.com/bnb-chain/zkbnb/common/redislock"
	"github.com/bnb-chain/zkbnb/core/executor"
	nftModels "github.com/bnb-chain/zkbnb/core/model"
	"github.com/bnb-chain/zkbnb/dao/dbcache"
	"github.com/bnb-chain/zkbnb/dao/nft"
<<<<<<< HEAD
=======
	"github.com/bnb-chain/zkbnb/service/apiserver/internal/permctrl"
>>>>>>> 99f5c2d0
	"gorm.io/gorm"
	"strconv"

	"github.com/zeromicro/go-zero/core/logx"

	"github.com/bnb-chain/zkbnb/core"
	"github.com/bnb-chain/zkbnb/dao/tx"
	"github.com/bnb-chain/zkbnb/service/apiserver/internal/svc"
	"github.com/bnb-chain/zkbnb/service/apiserver/internal/types"
	types2 "github.com/bnb-chain/zkbnb/types"
)

type SendTxLogic struct {
	logx.Logger
<<<<<<< HEAD
	ctx    context.Context
	svcCtx *svc.ServiceContext
}

func NewSendTxLogic(ctx context.Context, svcCtx *svc.ServiceContext) *SendTxLogic {
	return &SendTxLogic{
		Logger: logx.WithContext(ctx),
		ctx:    ctx,
		svcCtx: svcCtx,
=======
	ctx               context.Context
	svcCtx            *svc.ServiceContext
	permissionControl *permctrl.PermissionControl
}

func NewSendTxLogic(ctx context.Context, svcCtx *svc.ServiceContext) *SendTxLogic {
	permissionControl := permctrl.NewPermissionControl(ctx, svcCtx)
	return &SendTxLogic{
		Logger:            logx.WithContext(ctx),
		ctx:               ctx,
		svcCtx:            svcCtx,
		permissionControl: permissionControl,
>>>>>>> 99f5c2d0
	}
}

func (s *SendTxLogic) SendTx(req *types.ReqSendTx) (resp *types.TxHash, err error) {
	pendingTxCount, err := s.svcCtx.MemCache.GetTxPendingCountKeyPrefix(func() (interface{}, error) {
		txStatuses := []int64{tx.StatusPending}
		return s.svcCtx.TxPoolModel.GetTxsTotalCount(tx.GetTxWithStatuses(txStatuses))
	})
	if err != nil {
		return nil, types2.AppErrInternal
	}

	if s.svcCtx.Config.TxPool.MaxPendingTxCount > 0 && pendingTxCount >= int64(s.svcCtx.Config.TxPool.MaxPendingTxCount) {
		return nil, types2.AppErrTooManyTxs
	}
<<<<<<< HEAD
=======

	// Control the permission list with the whitelist or blacklist
	err = s.permissionControl.Control(req.TxType, req.TxInfo)
	if err != nil {
		return nil, err
	}

>>>>>>> 99f5c2d0
	resp = &types.TxHash{}
	bc, err := core.NewBlockChainForDryRun(s.svcCtx.AccountModel, s.svcCtx.NftModel, s.svcCtx.TxPoolModel,
		s.svcCtx.AssetModel, s.svcCtx.SysConfigModel, s.svcCtx.RedisCache, s.svcCtx.MemCache.GetCache())
	if err != nil {
		logx.Error("fail to init blockchain runner:", err)
		return nil, types2.AppErrInternal
	}
	newPoolTx := tx.BaseTx{
		TxHash: types2.EmptyTxHash, // Would be computed in prepare method of executors.
		TxType: int64(req.TxType),
		TxInfo: req.TxInfo,

		GasFeeAssetId: types2.NilAssetId,
		GasFee:        types2.NilAssetAmount,
		NftIndex:      types2.NilNftIndex,
		CollectionId:  types2.NilCollectionNonce,
		AssetId:       types2.NilAssetId,
		TxAmount:      types2.NilAssetAmount,
		NativeAddress: types2.EmptyL1Address,

		BlockHeight: types2.NilBlockHeight,
		TxStatus:    tx.StatusPending,
	}
	newTx := &tx.Tx{BaseTx: newPoolTx}
	executor, err := executor.NewTxExecutor(bc, newTx)
	if err != nil {
		return resp, err
	}
	accountIndex := executor.GetTxInfo().GetAccountIndex()
	nonce := executor.GetTxInfo().GetNonce()
	lock := redislock.GetRedisLock(s.svcCtx.RedisConn, "apiserver:senttx:"+strconv.FormatInt(accountIndex, 10)+"_"+strconv.FormatInt(nonce, 10), 30)
	ok, err := lock.Acquire()
	if err != nil {
		return resp, err
	}
	if !ok {
		logx.Infof(" the apiserversenttx lock has been used, re-try later, accountIndex=%d,nonce=%d", accountIndex, nonce)
		return resp, types2.AppErrInvalidNonce
	}
	defer lock.Release()

	err = bc.ApplyTransaction(newTx)
	if err != nil {
		return resp, err
	}
	newTx.BaseTx.TxType = int64(req.TxType)
	newTx.BaseTx.TxInfo = req.TxInfo
	newTx.BaseTx.BlockHeight = types2.NilBlockHeight
	newTx.BaseTx.TxStatus = tx.StatusPending
	if newTx.BaseTx.TxType == types2.TxTypeMintNft {
		newTx.BaseTx.NftIndex = types2.NilNftIndex
	}
	if newTx.BaseTx.TxType == types2.TxTypeCreateCollection {
		newTx.BaseTx.CollectionId = types2.NilCollectionNonce
	}
	if newTx.BaseTx.TxType == types2.TxTypeMintNft {
		txInfo, _ := types2.ParseMintNftTxInfo(req.TxInfo)
		cid, err := sendToIpfs(txInfo, newTx.BaseTx.TxHash)
		if err != nil {
			return resp, err
		}
		history := &nft.L2NftMetadataHistory{
			Nonce:    0,
			TxHash:   newTx.BaseTx.TxHash,
			NftIndex: newTx.BaseTx.NftIndex,
			IpfsCid:  cid,
			IpnsName: txInfo.IpnsName,
			IpnsId:   txInfo.IpnsId,
			Mutable:  txInfo.MutableAttributes,
			Metadata: txInfo.MetaData,
			Status:   nft.StatusNftIndex,
		}
		b, err := json.Marshal(txInfo)
		if err != nil {
			return resp, err
		}
		newTx.BaseTx.TxInfo = string(b)
		err = s.svcCtx.DB.Transaction(func(db *gorm.DB) error {
			err = s.svcCtx.NftMetadataHistoryModel.CreateL2NftMetadataHistoryInTransact(db, history)
			if err != nil {
				return err
			}
			err = s.svcCtx.TxPoolModel.CreateTxsInTransact(db, []*tx.PoolTx{{BaseTx: newTx.BaseTx}})
			return err
		})
		if err != nil {
			logx.Errorf("fail to create pool tx: %v, err: %s", newTx, err.Error())
			return resp, types2.AppErrInternal
		}
	} else {
		if err := s.svcCtx.TxPoolModel.CreateTxs([]*tx.PoolTx{{BaseTx: newTx.BaseTx}}); err != nil {
			logx.Errorf("fail to create pool tx: %v, err: %s", newTx, err.Error())
			return resp, types2.AppErrInternal
		}
	}
	s.svcCtx.RedisCache.Set(context.Background(), dbcache.AccountNonceKeyByIndex(newTx.AccountIndex), newTx.Nonce)
	resp.TxHash = newTx.TxHash
	return resp, nil
}

func sendToIpfs(txInfo *txtypes.MintNftTxInfo, txHash string) (string, error) {
	ipnsId, err := common2.Ipfs.GenerateIPNS(txHash)
	if err != nil {
		return "", err
	}
	cid, err := uploadIpfs(&nftModels.NftMetaData{
		MetaData:          txInfo.MetaData,
		MutableAttributes: fmt.Sprintf("%s%s", "ipns://", ipnsId.Id),
	})
	if err != nil {
		return "", err
	}
	hash, err := common2.Ipfs.GenerateHash(cid)
	if err != nil {
		return "", err
	}
	txInfo.NftContentHash = hash
	txInfo.IpnsName = txHash
	txInfo.IpnsId = ipnsId.Id
	return cid, nil
}

func uploadIpfs(data *nftModels.NftMetaData) (string, error) {
	b, err := json.Marshal(data)
	if err != nil {
		return "", err
	}
	cid, err := common2.Ipfs.Upload(string(b))
	if err != nil {
		return "", err
	}
	return cid, nil
}<|MERGE_RESOLUTION|>--- conflicted
+++ resolved
@@ -11,10 +11,7 @@
 	nftModels "github.com/bnb-chain/zkbnb/core/model"
 	"github.com/bnb-chain/zkbnb/dao/dbcache"
 	"github.com/bnb-chain/zkbnb/dao/nft"
-<<<<<<< HEAD
-=======
 	"github.com/bnb-chain/zkbnb/service/apiserver/internal/permctrl"
->>>>>>> 99f5c2d0
 	"gorm.io/gorm"
 	"strconv"
 
@@ -29,17 +26,6 @@
 
 type SendTxLogic struct {
 	logx.Logger
-<<<<<<< HEAD
-	ctx    context.Context
-	svcCtx *svc.ServiceContext
-}
-
-func NewSendTxLogic(ctx context.Context, svcCtx *svc.ServiceContext) *SendTxLogic {
-	return &SendTxLogic{
-		Logger: logx.WithContext(ctx),
-		ctx:    ctx,
-		svcCtx: svcCtx,
-=======
 	ctx               context.Context
 	svcCtx            *svc.ServiceContext
 	permissionControl *permctrl.PermissionControl
@@ -52,7 +38,6 @@
 		ctx:               ctx,
 		svcCtx:            svcCtx,
 		permissionControl: permissionControl,
->>>>>>> 99f5c2d0
 	}
 }
 
@@ -68,8 +53,6 @@
 	if s.svcCtx.Config.TxPool.MaxPendingTxCount > 0 && pendingTxCount >= int64(s.svcCtx.Config.TxPool.MaxPendingTxCount) {
 		return nil, types2.AppErrTooManyTxs
 	}
-<<<<<<< HEAD
-=======
 
 	// Control the permission list with the whitelist or blacklist
 	err = s.permissionControl.Control(req.TxType, req.TxInfo)
@@ -77,7 +60,6 @@
 		return nil, err
 	}
 
->>>>>>> 99f5c2d0
 	resp = &types.TxHash{}
 	bc, err := core.NewBlockChainForDryRun(s.svcCtx.AccountModel, s.svcCtx.NftModel, s.svcCtx.TxPoolModel,
 		s.svcCtx.AssetModel, s.svcCtx.SysConfigModel, s.svcCtx.RedisCache, s.svcCtx.MemCache.GetCache())
