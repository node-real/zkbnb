package svc

import (
	"github.com/prometheus/client_golang/prometheus"
<<<<<<< HEAD
	"gorm.io/plugin/dbresolver"
=======
>>>>>>> 5a1570b4
	"time"

	"github.com/zeromicro/go-zero/core/logx"
	"gorm.io/driver/postgres"
	"gorm.io/gorm"

	"github.com/bnb-chain/zkbnb/dao/account"
	"github.com/bnb-chain/zkbnb/dao/asset"
	"github.com/bnb-chain/zkbnb/dao/block"
	"github.com/bnb-chain/zkbnb/dao/dbcache"
	"github.com/bnb-chain/zkbnb/dao/nft"
	"github.com/bnb-chain/zkbnb/dao/sysconfig"
	"github.com/bnb-chain/zkbnb/dao/tx"
	"github.com/bnb-chain/zkbnb/service/apiserver/internal/cache"
	"github.com/bnb-chain/zkbnb/service/apiserver/internal/config"
	"github.com/bnb-chain/zkbnb/service/apiserver/internal/fetcher/price"
	"github.com/bnb-chain/zkbnb/service/apiserver/internal/fetcher/state"
)

var (
	sendTxHandlerMetrics = prometheus.NewCounter(prometheus.CounterOpts{
		Namespace: "zkbnb",
		Name:      "sent_tx_handler_count",
		Help:      "sent tx count",
	})

	sendTxTotalMetrics = prometheus.NewCounter(prometheus.CounterOpts{
		Namespace: "zkbnb",
		Name:      "sent_tx_total_count",
		Help:      "sent tx count",
	})
)

type ServiceContext struct {
	Config     config.Config
	RedisCache dbcache.Cache
	MemCache   *cache.MemCache

	DB                  *gorm.DB
	TxPoolModel         tx.TxPoolModel
	AccountModel        account.AccountModel
	AccountHistoryModel account.AccountHistoryModel
	TxModel             tx.TxModel
	BlockModel          block.BlockModel
	NftModel            nft.L2NftModel
	AssetModel          asset.AssetModel
	SysConfigModel      sysconfig.SysConfigModel

<<<<<<< HEAD
	PriceFetcher       price.Fetcher
	StateFetcher       state.Fetcher
	SendTxMetrics      prometheus.Counter
	SendTxTotalMetrics prometheus.Counter
=======
	PriceFetcher price.Fetcher
	StateFetcher state.Fetcher

	SendTxHandlerMetrics prometheus.Counter
	SendTxTotalMetrics   prometheus.Counter
>>>>>>> 5a1570b4
}

func NewServiceContext(c config.Config) *ServiceContext {

	masterDataSource := c.Postgres.MasterDataSource
	slaveDataSource := c.Postgres.SlaveDataSource
	db, err := gorm.Open(postgres.Open(masterDataSource))
	if err != nil {
		logx.Must(err)
	}

	db.Use(dbresolver.Register(dbresolver.Config{
		Sources:  []gorm.Dialector{postgres.Open(masterDataSource)},
		Replicas: []gorm.Dialector{postgres.Open(slaveDataSource)},
	}))

	rawDB, err := db.DB()
	if err != nil {
		logx.Must(err)
	}
	rawDB.SetMaxOpenConns(c.Postgres.MaxConn)
	rawDB.SetMaxIdleConns(c.Postgres.MaxIdle)

	redisCache := dbcache.NewRedisCache(c.CacheRedis[0].Host, c.CacheRedis[0].Pass, 15*time.Minute)

	txPoolModel := tx.NewTxPoolModel(db)
	accountModel := account.NewAccountModel(db)
	nftModel := nft.NewL2NftModel(db)
	assetModel := asset.NewAssetModel(db)
	if c.MemCache.TxPendingExpiration == 0 {
		c.MemCache.TxPendingExpiration = 60000
	}
	memCache := cache.MustNewMemCache(accountModel, assetModel, c.MemCache.AccountExpiration, c.MemCache.BlockExpiration,
<<<<<<< HEAD
		c.MemCache.TxExpiration, c.MemCache.AssetExpiration, c.MemCache.TxPendingExpiration, c.MemCache.PriceExpiration, c.MemCache.MaxCounterNum, c.MemCache.MaxKeyNum)

	sendTxMetrics := prometheus.NewCounter(prometheus.CounterOpts{
		Namespace: "zkbnb",
		Name:      "sent_tx_count",
		Help:      "sent tx count",
	})

	sendTxTotalMetrics := prometheus.NewCounter(prometheus.CounterOpts{
		Namespace: "zkbnb",
		Name:      "sent_tx_total_count",
		Help:      "sent tx total count",
	})

	prometheus.Register(sendTxMetrics)
	prometheus.Register(sendTxTotalMetrics)
=======
		c.MemCache.TxExpiration, c.MemCache.AssetExpiration, c.MemCache.PriceExpiration, c.MemCache.MaxCounterNum, c.MemCache.MaxKeyNum)

	if err := prometheus.Register(sendTxHandlerMetrics); err != nil {
		logx.Error("prometheus.Register sendTxHandlerMetrics error: %v", err)
		return nil
	}

	if err := prometheus.Register(sendTxTotalMetrics); err != nil {
		logx.Error("prometheus.Register sendTxTotalMetrics error: %v", err)
		return nil
	}
>>>>>>> 5a1570b4

	return &ServiceContext{
		Config:              c,
		RedisCache:          redisCache,
		MemCache:            memCache,
		DB:                  db,
		TxPoolModel:         txPoolModel,
		AccountModel:        accountModel,
		AccountHistoryModel: account.NewAccountHistoryModel(db),
		TxModel:             tx.NewTxModel(db),
		BlockModel:          block.NewBlockModel(db),
		NftModel:            nftModel,
		AssetModel:          assetModel,
		SysConfigModel:      sysconfig.NewSysConfigModel(db),

<<<<<<< HEAD
		PriceFetcher:       price.NewFetcher(memCache, assetModel, c.CoinMarketCap.Url, c.CoinMarketCap.Token),
		StateFetcher:       state.NewFetcher(redisCache, accountModel, nftModel),
		SendTxMetrics:      sendTxMetrics,
		SendTxTotalMetrics: sendTxTotalMetrics,
=======
		PriceFetcher: price.NewFetcher(memCache, assetModel, c.CoinMarketCap.Url, c.CoinMarketCap.Token),
		StateFetcher: state.NewFetcher(redisCache, accountModel, nftModel),

		SendTxHandlerMetrics: sendTxHandlerMetrics,
		SendTxTotalMetrics:   sendTxTotalMetrics,
>>>>>>> 5a1570b4
	}
}

func (s *ServiceContext) Shutdown() {
	sqlDB, err := s.DB.DB()
	if err != nil {
		_ = sqlDB.Close()
	}
	_ = s.RedisCache.Close()
	s.PriceFetcher.Stop()
}<|MERGE_RESOLUTION|>--- conflicted
+++ resolved
@@ -2,10 +2,7 @@
 
 import (
 	"github.com/prometheus/client_golang/prometheus"
-<<<<<<< HEAD
 	"gorm.io/plugin/dbresolver"
-=======
->>>>>>> 5a1570b4
 	"time"
 
 	"github.com/zeromicro/go-zero/core/logx"
@@ -54,18 +51,13 @@
 	AssetModel          asset.AssetModel
 	SysConfigModel      sysconfig.SysConfigModel
 
-<<<<<<< HEAD
-	PriceFetcher       price.Fetcher
-	StateFetcher       state.Fetcher
-	SendTxMetrics      prometheus.Counter
-	SendTxTotalMetrics prometheus.Counter
-=======
 	PriceFetcher price.Fetcher
 	StateFetcher state.Fetcher
 
 	SendTxHandlerMetrics prometheus.Counter
 	SendTxTotalMetrics   prometheus.Counter
->>>>>>> 5a1570b4
+	SendTxMetrics      prometheus.Counter
+	SendTxTotalMetrics prometheus.Counter
 }
 
 func NewServiceContext(c config.Config) *ServiceContext {
@@ -99,7 +91,6 @@
 		c.MemCache.TxPendingExpiration = 60000
 	}
 	memCache := cache.MustNewMemCache(accountModel, assetModel, c.MemCache.AccountExpiration, c.MemCache.BlockExpiration,
-<<<<<<< HEAD
 		c.MemCache.TxExpiration, c.MemCache.AssetExpiration, c.MemCache.TxPendingExpiration, c.MemCache.PriceExpiration, c.MemCache.MaxCounterNum, c.MemCache.MaxKeyNum)
 
 	sendTxMetrics := prometheus.NewCounter(prometheus.CounterOpts{
@@ -116,7 +107,7 @@
 
 	prometheus.Register(sendTxMetrics)
 	prometheus.Register(sendTxTotalMetrics)
-=======
+
 		c.MemCache.TxExpiration, c.MemCache.AssetExpiration, c.MemCache.PriceExpiration, c.MemCache.MaxCounterNum, c.MemCache.MaxKeyNum)
 
 	if err := prometheus.Register(sendTxHandlerMetrics); err != nil {
@@ -128,7 +119,6 @@
 		logx.Error("prometheus.Register sendTxTotalMetrics error: %v", err)
 		return nil
 	}
->>>>>>> 5a1570b4
 
 	return &ServiceContext{
 		Config:              c,
@@ -144,18 +134,15 @@
 		AssetModel:          assetModel,
 		SysConfigModel:      sysconfig.NewSysConfigModel(db),
 
-<<<<<<< HEAD
-		PriceFetcher:       price.NewFetcher(memCache, assetModel, c.CoinMarketCap.Url, c.CoinMarketCap.Token),
-		StateFetcher:       state.NewFetcher(redisCache, accountModel, nftModel),
-		SendTxMetrics:      sendTxMetrics,
-		SendTxTotalMetrics: sendTxTotalMetrics,
-=======
 		PriceFetcher: price.NewFetcher(memCache, assetModel, c.CoinMarketCap.Url, c.CoinMarketCap.Token),
 		StateFetcher: state.NewFetcher(redisCache, accountModel, nftModel),
 
 		SendTxHandlerMetrics: sendTxHandlerMetrics,
 		SendTxTotalMetrics:   sendTxTotalMetrics,
->>>>>>> 5a1570b4
+		PriceFetcher:       price.NewFetcher(memCache, assetModel, c.CoinMarketCap.Url, c.CoinMarketCap.Token),
+		StateFetcher:       state.NewFetcher(redisCache, accountModel, nftModel),
+		SendTxMetrics:      sendTxMetrics,
+		SendTxTotalMetrics: sendTxTotalMetrics,
 	}
 }
 
