syntax = "v1"

info(
	date: "2022-5-1"
	desc: "Public APIs for zkbnb"
	version: "1.0"
)

/* ========================= root =========================*/

type (
	Status {
		Status    uint32 `json:"status"`
		NetworkId uint32 `json:"network_id"`
	}
)

@server(
	group: root
)

service server-api {
	@doc "Get status of zkbnb"
	@handler GetStatus
	get / returns (Status)
}

type ReqGetRange {
	Offset uint32 `form:"offset,range=[0:100000]"`
	Limit  uint32 `form:"limit,range=[1:100]"`
}

type ReqGetRangeWithFromHash {
	Offset   uint32 `form:"offset,range=[0:100000]"`
	Limit    uint32 `form:"limit,range=[1:100]"`
	FromHash string `form:"from_hash,optional"`
}

/* ========================= Account =========================*/

type (
	AccountAsset {
		Id      uint32 `json:"id"`
		Name    string `json:"name"`
		Balance string `json:"balance"`
		Price   string `json:"price"`
	}

	Account {
		Status          uint32          `json:"status"`
		Index           int64           `json:"index"`
		L1Address       string          `json:"l1_address"`
		Pk              string          `json:"pk"`
		Nonce           int64           `json:"nonce"`
		Assets          []*AccountAsset `json:"assets"`
		TotalAssetValue string          `json:"total_asset_value"`
	}

	SimpleAccount {
		Index     int64  `json:"index"`
		L1Address string `json:"l1_address"`
		Pk        string `json:"pk"`
	}

	Accounts {
		Total    uint32           `json:"total"`
		Accounts []*SimpleAccount `json:"accounts"`
	}
)

type (
	ReqGetAccount {
		By    string `form:"by,options=index|l1_address|pk"`
		Value string `form:"value"`
	}
)

@server(
	group: account
)

service server-api {
	@doc "Get accounts"
	@handler GetAccounts
	get /api/v1/accounts (ReqGetRange) returns (Accounts)
	
	@doc "Get account by account's l1_address, index or pk"
	@handler GetAccount
	get /api/v1/account (ReqGetAccount) returns (Account)
}

/* ========================= Asset =========================*/

type (
	Asset {
		Id         uint32 `json:"id"`
		Name       string `json:"name"`
		Decimals   uint32 `json:"decimals"`
		Symbol     string `json:"symbol"`
		Address    string `json:"address"`
		Price      string `json:"price"`
		IsGasAsset uint32 `json:"is_gas_asset"`
		Icon       string `json:"icon"`
	}

	Assets {
		Total  uint32   `json:"total"`
		Assets []*Asset `json:"assets"`
	}
)

type (
	ReqGetAsset {
		By    string `form:"by,options=id|symbol"`
		Value string `form:"value"`
	}
)

@server(
	group: asset
)

service server-api {
	@doc "Get assets"
	@handler GetAssets
	get /api/v1/assets (ReqGetRange) returns (Assets)
	
	@doc "Get asset"
	@handler GetAsset
	get /api/v1/asset (ReqGetAsset) returns (Asset)
}

/* ========================= Block =========================*/

type (
	Block {
		Commitment                      string `json:"commitment"`
		Height                          int64  `json:"height"`
		StateRoot                       string `json:"state_root"`
		PriorityOperations              int64  `json:"priority_operations"`
		PendingOnChainOperationsHash    string `json:"pending_on_chain_operations_hash"`
		PendingOnChainOperationsPubData string `json:"pending_on_chain_operations_pub_data"`
		CommittedTxHash                 string `json:"committed_tx_hash"`
		CommittedAt                     int64  `json:"committed_at"`
		VerifiedTxHash                  string `json:"verified_tx_hash"`
		VerifiedAt                      int64  `json:"verified_at"`
		Txs                             []*Tx  `json:"txs"`
		Status                          int64  `json:"status"`
		Size                            uint16 `json:"size"`
	}

	Blocks {
		Total  uint32   `json:"total"`
		Blocks []*Block `json:"blocks"`
	}

	CurrentHeight {
		Height int64 `json:"height"`
	}
)

type (
	ReqGetBlock {
		By    string `form:"by,options=commitment|height"`
		Value string `form:"value"`
	}
)

@server(
	group: block
)

service server-api {
	@doc "Get blocks"
	@handler GetBlocks
	get /api/v1/blocks (ReqGetRange) returns (Blocks)
	
	@doc "Get block by its height or commitment"
	@handler GetBlock
	get /api/v1/block (ReqGetBlock) returns (Block)
	
	@handler GetCurrentHeight
	get /api/v1/currentHeight returns (CurrentHeight)
}

/* ========================= Info =========================*/

type (
	ContractAddress {
		Name    string `json:"name"`
		Address string `json:"address"`
	}

	Layer2BasicInfo {
		BlockCommitted            int64             `json:"block_committed"`
		BlockVerified             int64             `json:"block_verified"`
		TotalTransactionCount     int64             `json:"total_transaction_count"`
		YesterdayTransactionCount int64             `json:"yesterday_transaction_count"`
		TodayTransactionCount     int64             `json:"today_transaction_count"`
		YesterdayActiveUserCount  int64             `json:"yesterday_active_user_count"`
		TodayActiveUserCount      int64             `json:"today_active_user_count"`
		ContractAddresses         []ContractAddress `json:"contract_addresses"`
	}

	GasFee {
		GasFee string `json:"gas_fee"`
	}

	ProtocolRate {
<<<<<<< HEAD
=======
		ResultCode
>>>>>>> 99f5c2d0
		ProtocolRate string `json:"platform_fee_rate"`
	}

	GasAccount {
<<<<<<< HEAD
=======
		ResultCode
>>>>>>> 99f5c2d0
		Status    int64  `json:"status"`
		Index     int64  `json:"index"`
		L1Address string `json:"l1_address"`
	}

	GasFeeAssets {
		Assets []Asset `json:"assets"`
	}

	Search {
		DataType int32 `json:"data_type"`
	}
)

type (
	ReqGetGasFee {
		AssetId uint32 `form:"asset_id"`
		TxType  uint32 `form:"tx_type"`
	}

	ReqSearch {
		Keyword string `form:"keyword"`
	}
)

type (
	Rollback {
		FromBlockHeight int64  `json:"from_block_height"`
		FromTxHash      string `json:"from_tx_hash"`
		ID              uint   `json:"id"`
		CreatedAt       int64  `json:"created_at"`
	}

	ReqGetRollbacks {
		FromBlockHeight int64  `form:"from_block_height"`
		Offset          uint16 `form:"offset,range=[0:100000]"`
		Limit           uint16 `form:"limit,range=[1:100]"`
	}
	Rollbacks {
		Total     uint32      `json:"total"`
		Rollbacks []*Rollback `json:"rollbacks"`
	}
)

@server(
	group: info
)

service server-api {
	@doc "Get zkbnb general info, including contract address, and count of transactions and active users"
	@handler GetLayer2BasicInfo
	get /api/v1/layer2BasicInfo returns (Layer2BasicInfo)
	
	@doc "Get zkbnb platform fee rate"
	@handler getProtocolRate
	get /api/v1/getProtocolRate returns (ProtocolRate)
	
	@doc "Get gas fee amount for using a specific asset as gas asset"
	@handler GetGasFee
	get /api/v1/gasFee (ReqGetGasFee) returns (GasFee)
	
	@doc "Get supported gas fee assets"
	@handler GetGasFeeAssets
	get /api/v1/gasFeeAssets returns (GasFeeAssets)
	
	@doc "Get gas account, who will charge gas fees for transactions"
	@handler GetGasAccount
	get /api/v1/gasAccount returns (GasAccount)
	
	@doc "Search with a specific keyword"
	@handler Search
	get /api/v1/search (ReqSearch) returns (Search)
	
	@doc "Get rollbacks"
	@handler GetRollbacks
	get /api/v1/rollbacks (ReqGetRollbacks) returns (Rollbacks)
	
}

/* ======================= Transaction =======================*/

type (
	Tx {
		Hash           string `json:"hash"`
		Type           int64  `json:"type,range=[1:64]"`
		Amount         string `json:"amount"`
		Info           string `json:"info"`
		Status         int64  `json:"status"`
		Index          int64  `json:"index"`
		GasFeeAssetId  int64  `json:"gas_fee_asset_id"`
		GasFee         string `json:"gas_fee"`
		NftIndex       int64  `json:"nft_index"`
		CollectionId   int64  `json:"collection_id"`
		AssetId        int64  `json:"asset_id"`
		AssetName      string `json:"asset_name"`
		NativeAddress  string `json:"native_address"`
		ExtraInfo      string `json:"extra_info"`
		Memo           string `json:"memo"`
		AccountIndex   int64  `json:"account_index"`
		L1Address      string `json:"l1_address"`
		Nonce          int64  `json:"nonce"`
		ExpiredAt      int64  `json:"expire_at"`
		BlockHeight    int64  `json:"block_height"`
		CreatedAt      int64  `json:"created_at"`
		VerifyAt       int64  `json:"verify_at"`
		StateRoot      string `json:"state_root"`
		ToAccountIndex int64  `json:"to_account_index"`
		ToL1Address    string `json:"to_l1_address"`
	}

	Txs {
		Total uint32 `json:"total"`
		Txs   []*Tx  `json:"txs"`
	}

	TxHash {
		TxHash string `json:"tx_hash"`
	}

	NextNonce {
		Nonce uint64 `json:"nonce"`
	}

	EnrichedTx {
		Tx
		CommittedAt int64 `json:"committed_at"`
		VerifiedAt  int64 `json:"verified_at"`
		ExecutedAt  int64 `json:"executed_at"`
	}

	SignBody {
		SignBody string `json:"sign_body"`
	}
)

type (
	ReqGetBlockTxs {
		By    string `form:"by,options=block_height|block_commitment"`
		Value string `form:"value"`
	}

	ReqGetAccountTxs {
		By     string  `form:"by,options=account_index|l1_address|account_pk"`
		Value  string  `form:"value"`
		Types  []int64 `form:"types,optional"`
		Offset uint16  `form:"offset,range=[0:100000]"`
		Limit  uint16  `form:"limit,range=[1:100]"`
	}

	ReqGetTx {
		Hash string `form:"hash"`
	}

	ReqSendTx {
		TxType      uint32 `form:"tx_type"`
		TxInfo      string `form:"tx_info"`
		TxSignature string `form:"tx_signature,optional"`
	}

	ReqGetAccountPendingTxs {
		By    string  `form:"by,options=account_index|l1_address|account_pk"`
		Value string  `form:"value"`
		Types []int64 `form:"types,optional"`
	}

	ReqGetNextNonce {
		AccountIndex uint32 `form:"account_index"`
	}
)

@server(
	group: transaction
)

service server-api {
	@doc "Get transactions which are already packed into blocks"
	@handler GetTxs
	get /api/v1/txs (ReqGetRange) returns (Txs)
	
	@doc "Get transactions in a block"
	@handler GetBlockTxs
	get /api/v1/blockTxs (ReqGetBlockTxs) returns (Txs)
	
	@doc "Get transactions of a specific account"
	@handler GetAccountTxs
	get /api/v1/accountTxs (ReqGetAccountTxs) returns (Txs)
	
	@doc "Get merged transactions(including tx and pool_tx) of a specific account"
	@handler GetMergedAccountTxs
	get /api/v1/mergedAccountTxs (ReqGetAccountTxs) returns (Txs)
	
	@doc "Get transaction by hash"
	@handler GetTx
	get /api/v1/tx (ReqGetTx) returns (EnrichedTx)
	
	@doc "Get pending transactions"
	@handler GetPendingTxs
	get /api/v1/pendingTxs (ReqGetRange) returns (Txs)
	
	@doc "Get executed transactions which previously added to tx pool"
	@handler GetExecutedTxs
	get /api/v1/executedTxs (ReqGetRangeWithFromHash) returns (Txs)
	
	@doc "Get pending transactions of a specific account"
	@handler GetAccountPendingTxs
	get /api/v1/accountPendingTxs (ReqGetAccountPendingTxs) returns (Txs)
	
	@doc "Get next nonce"
	@handler GetNextNonce
	get /api/v1/nextNonce (ReqGetNextNonce) returns (NextNonce)
	
	@doc "Get transaction signature body"
	@handler GetL2SignatureBody
	post /api/v1/l2Signature (ReqSendTx) returns (SignBody)
	
	@doc "Send raw transaction"
	@handler SendTx
	post /api/v1/sendTx (ReqSendTx) returns (TxHash)
}

/* ========================= Nft =========================*/

type (
	MaxOfferId {
		OfferId uint64 `json:"offer_id"`
	}

	MaxCollectionId {
		ResultCode
		CollectionId int64 `json:"collection_id"`
	}

	Nft {
		Index               int64  `json:"index"`
		CreatorAccountIndex int64  `json:"creator_account_index"`
		CreatorL1Address    string `json:"creator_l1_address"`
		OwnerAccountIndex   int64  `json:"owner_account_index"`
		OwnerL1Address      string `json:"owner_l1_address"`
		ContentHash         string `json:"content_hash"`
		L1Address           string `json:"l1_address"`
		L1TokenId           string `json:"l1_token_id"`
		RoyaltyRate         int64  `json:"royalty_rate"`
		CollectionId        int64  `json:"collection_id"`
		IpfsId              string `json:"ipfs_id"`
	}

	Nfts {
		Total int64  `json:"total"`
		Nfts  []*Nft `json:"nfts"`
	}

	NftIndex {
		ResultCode
		Index  int64  `json:"index"`
		IpfsId string `json:"ipfs_id"`
	}

	History {
		ResultCode
		IpnsId string `json:"ipns_id"`
	}
)

type (
	ReqGetMaxOfferId {
		AccountIndex uint32 `form:"account_index"`
	}
)

type (
	ReqGetMaxCollectionId {
		AccountIndex int64 `form:"account_index"`
	}
)

type (
	ReqGetAccountNfts {
		By     string `form:"by,options=account_index|l1_address|account_pk"`
		Value  string `form:"value"`
		Offset uint16 `form:"offset,range=[0:100000]"`
		Limit  uint16 `form:"limit,range=[1:100]"`
	}
)

type (
	ReqGetNft {
		NftIndex int64 `form:"nft_index"`
	}
)

type (
	ReqGetNftIndex {
		TxHash string `form:"tx_hash"`
	}
)

type (
	ReqGetNftNextNonce {
		NftIndex int64 `form:"nft_index"`
	}
)

type (
	ReqUpdateNft {
		TxInfo string `form:"tx_info"`
	}
)

@server(
	group: nft
)

service server-api {
	@doc "Get max nft offer id for a specific account"
	@handler GetMaxOfferId
	get /api/v1/maxOfferId (ReqGetMaxOfferId) returns (MaxOfferId)
	
	@doc "Get max nft collection id for a specific account"
	@handler GetMaxCollectionId
	get /api/v1/maxCollectionId (ReqGetMaxCollectionId) returns (MaxCollectionId)
	
	@doc "Get nfts of a specific account"
	@handler GetAccountNfts
	get /api/v1/accountNfts (ReqGetAccountNfts) returns (Nfts)
	
	@doc "Get nft of nft index"
	@handler GetNftByNftIndex
	get /api/v1/GetNftByNftIndex (ReqGetNft) returns (Nft)
	
	@doc "Get nft_index of a nft by txHash"
	@handler GetNftByTxHash
	get /api/v1/getNftByTxHash (ReqGetNftIndex) returns (NftIndex)
	
	@doc "update nft metadata by nft_index"
	@handler UpdateNftByIndex
	post /api/v1/updateNftByIndex (ReqUpdateNft) returns (History)
	
	@doc "Get nft next nonce"
	@handler GetNftNextNonce
	get /api/v1/nftNextNonce (ReqGetNftNextNonce) returns (NextNonce)
}<|MERGE_RESOLUTION|>--- conflicted
+++ resolved
@@ -7,6 +7,10 @@
 )
 
 /* ========================= root =========================*/
+
+type ResultCode {
+	Code int32 `json:"code"`
+}
 
 type (
 	Status {
@@ -47,6 +51,7 @@
 	}
 
 	Account {
+		ResultCode
 		Status          uint32          `json:"status"`
 		Index           int64           `json:"index"`
 		L1Address       string          `json:"l1_address"`
@@ -63,6 +68,7 @@
 	}
 
 	Accounts {
+		ResultCode
 		Total    uint32           `json:"total"`
 		Accounts []*SimpleAccount `json:"accounts"`
 	}
@@ -93,6 +99,7 @@
 
 type (
 	Asset {
+		ResultCode
 		Id         uint32 `json:"id"`
 		Name       string `json:"name"`
 		Decimals   uint32 `json:"decimals"`
@@ -104,6 +111,7 @@
 	}
 
 	Assets {
+		ResultCode
 		Total  uint32   `json:"total"`
 		Assets []*Asset `json:"assets"`
 	}
@@ -134,6 +142,7 @@
 
 type (
 	Block {
+		ResultCode
 		Commitment                      string `json:"commitment"`
 		Height                          int64  `json:"height"`
 		StateRoot                       string `json:"state_root"`
@@ -150,11 +159,13 @@
 	}
 
 	Blocks {
+		ResultCode
 		Total  uint32   `json:"total"`
 		Blocks []*Block `json:"blocks"`
 	}
 
 	CurrentHeight {
+		ResultCode
 		Height int64 `json:"height"`
 	}
 )
@@ -166,6 +177,14 @@
 	}
 )
 
+type (
+	ReqAccountParam {
+		By           string `form:"by,optional"`
+		Value        string `form:"value,optional"`
+		AccountIndex int64  `form:"account_index,optional"`
+	}
+)
+
 @server(
 	group: block
 )
@@ -192,6 +211,7 @@
 	}
 
 	Layer2BasicInfo {
+		ResultCode
 		BlockCommitted            int64             `json:"block_committed"`
 		BlockVerified             int64             `json:"block_verified"`
 		TotalTransactionCount     int64             `json:"total_transaction_count"`
@@ -203,32 +223,29 @@
 	}
 
 	GasFee {
+		ResultCode
 		GasFee string `json:"gas_fee"`
 	}
 
 	ProtocolRate {
-<<<<<<< HEAD
-=======
-		ResultCode
->>>>>>> 99f5c2d0
+		ResultCode
 		ProtocolRate string `json:"platform_fee_rate"`
 	}
 
 	GasAccount {
-<<<<<<< HEAD
-=======
-		ResultCode
->>>>>>> 99f5c2d0
+		ResultCode
 		Status    int64  `json:"status"`
 		Index     int64  `json:"index"`
 		L1Address string `json:"l1_address"`
 	}
 
 	GasFeeAssets {
+		ResultCode
 		Assets []Asset `json:"assets"`
 	}
 
 	Search {
+		ResultCode
 		DataType int32 `json:"data_type"`
 	}
 )
@@ -258,6 +275,7 @@
 		Limit           uint16 `form:"limit,range=[1:100]"`
 	}
 	Rollbacks {
+		ResultCode
 		Total     uint32      `json:"total"`
 		Rollbacks []*Rollback `json:"rollbacks"`
 	}
@@ -330,19 +348,23 @@
 	}
 
 	Txs {
+		ResultCode
 		Total uint32 `json:"total"`
 		Txs   []*Tx  `json:"txs"`
 	}
 
 	TxHash {
+		ResultCode
 		TxHash string `json:"tx_hash"`
 	}
 
 	NextNonce {
+		ResultCode
 		Nonce uint64 `json:"nonce"`
 	}
 
 	EnrichedTx {
+		ResultCode
 		Tx
 		CommittedAt int64 `json:"committed_at"`
 		VerifiedAt  int64 `json:"verified_at"`
@@ -350,6 +372,7 @@
 	}
 
 	SignBody {
+		ResultCode
 		SignBody string `json:"sign_body"`
 	}
 )
@@ -443,6 +466,7 @@
 
 type (
 	MaxOfferId {
+		ResultCode
 		OfferId uint64 `json:"offer_id"`
 	}
 
@@ -466,6 +490,7 @@
 	}
 
 	Nfts {
+		ResultCode
 		Total int64  `json:"total"`
 		Nfts  []*Nft `json:"nfts"`
 	}
