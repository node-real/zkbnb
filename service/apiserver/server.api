syntax = "v1"

info(
	date: "2022-5-1"
	desc: "Public APIs for zkbnb"
	version: "1.0"
)

/* ========================= root =========================*/

type ResultCode {
	Code int32 `json:"code"`
}

type (
	Status {
		Status    uint32 `json:"status"`
		NetworkId uint32 `json:"network_id"`
	}
)

@server(
	group: root
)

service server-api {
	@doc "Get status of zkbnb"
	@handler GetStatus
	get / returns (Status)
}

type ReqGetRange {
	Offset uint32 `form:"offset,range=[0:100000]"`
	Limit  uint32 `form:"limit,range=[1:100]"`
}

type ReqGetRangeWithFromHash {
	Offset   uint32 `form:"offset,range=[0:100000]"`
	Limit    uint32 `form:"limit,range=[1:100]"`
	FromHash string `form:"from_hash,optional"`
}

/* ========================= Account =========================*/

type (
	AccountAsset {
		Id      uint32 `json:"id"`
		Name    string `json:"name"`
		Balance string `json:"balance"`
		Price   string `json:"price"`
	}

	Account {
		ResultCode
		Status          uint32          `json:"status"`
		Index           int64           `json:"index"`
		L1Address       string          `json:"l1_address"`
		Pk              string          `json:"pk"`
		Nonce           int64           `json:"nonce"`
		Assets          []*AccountAsset `json:"assets"`
		TotalAssetValue string          `json:"total_asset_value"`
	}

	SimpleAccount {
		Index     int64  `json:"index"`
		L1Address string `json:"l1_address"`
		Pk        string `json:"pk"`
	}

	Accounts {
		ResultCode
		Total    uint32           `json:"total"`
		Accounts []*SimpleAccount `json:"accounts"`
	}
)

type (
	ReqGetAccount {
		By    string `form:"by,options=index|l1_address"`
		Value string `form:"value"`
	}
)

@server(
	group: account
)

service server-api {
	@doc "Get accounts"
	@handler GetAccounts
	get /api/v1/accounts (ReqGetRange) returns (Accounts)
	
	@doc "Get account by account's l1_address, index"
	@handler GetAccount
	get /api/v1/account (ReqGetAccount) returns (Account)
}

/* ========================= Asset =========================*/

type (
	Asset {
		ResultCode
		Id         uint32 `json:"id"`
		Name       string `json:"name"`
		Decimals   uint32 `json:"decimals"`
		Symbol     string `json:"symbol"`
		Address    string `json:"address"`
		Price      string `json:"price"`
		IsGasAsset uint32 `json:"is_gas_asset"`
		Icon       string `json:"icon"`
	}

	Assets {
		ResultCode
		Total  uint32   `json:"total"`
		Assets []*Asset `json:"assets"`
	}
)

type (
	ReqGetAsset {
		By    string `form:"by,options=id|symbol"`
		Value string `form:"value"`
	}
)

@server(
	group: asset
)

service server-api {
	@doc "Get assets"
	@handler GetAssets
	get /api/v1/assets (ReqGetRange) returns (Assets)
	
	@doc "Get asset"
	@handler GetAsset
	get /api/v1/asset (ReqGetAsset) returns (Asset)
}

/* ========================= Block =========================*/

type (
	Block {
		ResultCode
		Commitment                      string `json:"commitment"`
		Height                          int64  `json:"height"`
		StateRoot                       string `json:"state_root"`
		PriorityOperations              int64  `json:"priority_operations"`
		PendingOnChainOperationsHash    string `json:"pending_on_chain_operations_hash"`
		PendingOnChainOperationsPubData string `json:"pending_on_chain_operations_pub_data"`
		CommittedTxHash                 string `json:"committed_tx_hash"`
		CommittedAt                     int64  `json:"committed_at"`
		VerifiedTxHash                  string `json:"verified_tx_hash"`
		VerifiedAt                      int64  `json:"verified_at"`
		Txs                             []*Tx  `json:"txs"`
		Status                          int64  `json:"status"`
		Size                            uint16 `json:"size"`
	}

	Blocks {
		ResultCode
		Total  uint32   `json:"total"`
		Blocks []*Block `json:"blocks"`
	}

	CurrentHeight {
		ResultCode
		Height int64 `json:"height"`
	}
)

type (
	ReqGetBlock {
		By    string `form:"by,options=commitment|height"`
		Value string `form:"value"`
	}
)

type (
	ReqAccountParam {
		By           string `form:"by,optional"`
		Value        string `form:"value,optional"`
		AccountIndex int64  `form:"account_index,optional"`
	}
)

@server(
	group: block
)

service server-api {
	@doc "Get blocks"
	@handler GetBlocks
	get /api/v1/blocks (ReqGetRange) returns (Blocks)
	
	@doc "Get block by its height or commitment"
	@handler GetBlock
	get /api/v1/block (ReqGetBlock) returns (Block)
	
	@handler GetCurrentHeight
	get /api/v1/currentHeight returns (CurrentHeight)
}

/* ========================= Info =========================*/

type (
	ContractAddress {
		Name    string `json:"name"`
		Address string `json:"address"`
	}

	Layer2BasicInfo {
		ResultCode
		BlockCommitted            int64             `json:"block_committed"`
		BlockVerified             int64             `json:"block_verified"`
		TotalTransactionCount     int64             `json:"total_transaction_count"`
		YesterdayTransactionCount int64             `json:"yesterday_transaction_count"`
		TodayTransactionCount     int64             `json:"today_transaction_count"`
		YesterdayActiveUserCount  int64             `json:"yesterday_active_user_count"`
		TodayActiveUserCount      int64             `json:"today_active_user_count"`
		ContractAddresses         []ContractAddress `json:"contract_addresses"`
	}

	GasFee {
		ResultCode
		GasFee string `json:"gas_fee"`
	}

	ProtocolRate {
		ResultCode
		ProtocolRate string `json:"protocol_rate"`
	}

	GasAccount {
		ResultCode
		Status    int64  `json:"status"`
		Index     int64  `json:"index"`
		L1Address string `json:"l1_address"`
	}

	GasFeeAssets {
		ResultCode
		Assets []Asset `json:"assets"`
	}

	Search {
		ResultCode
		DataType int32 `json:"data_type"`
	}
)

type (
	ReqGetGasFee {
		AssetId uint32 `form:"asset_id"`
		TxType  uint32 `form:"tx_type"`
	}

	ReqSearch {
		Keyword string `form:"keyword"`
	}
)

type (
	Rollback {
		FromBlockHeight int64  `json:"from_block_height"`
		FromTxHash      string `json:"from_tx_hash"`
		ID              uint   `json:"id"`
		CreatedAt       int64  `json:"created_at"`
	}

	ReqGetRollbacks {
		FromBlockHeight int64  `form:"from_block_height"`
		Offset          uint16 `form:"offset,range=[0:100000]"`
		Limit           uint16 `form:"limit,range=[1:100]"`
	}
	Rollbacks {
		ResultCode
		Total     uint32      `json:"total"`
		Rollbacks []*Rollback `json:"rollbacks"`
	}
)

@server(
	group: info
)

service server-api {
	@doc "Get zkbnb general info, including contract address, and count of transactions and active users"
	@handler GetLayer2BasicInfo
	get /api/v1/layer2BasicInfo returns (Layer2BasicInfo)
	
	@doc "Get zkbnb platform fee rate"
	@handler getProtocolRate
	get /api/v1/getProtocolRate returns (ProtocolRate)
	
	@doc "Get gas fee amount for using a specific asset as gas asset"
	@handler GetGasFee
	get /api/v1/gasFee (ReqGetGasFee) returns (GasFee)
	
	@doc "Get supported gas fee assets"
	@handler GetGasFeeAssets
	get /api/v1/gasFeeAssets returns (GasFeeAssets)
	
	@doc "Get gas account, who will charge gas fees for transactions"
	@handler GetGasAccount
	get /api/v1/gasAccount returns (GasAccount)
	
	@doc "Search with a specific keyword"
	@handler Search
	get /api/v1/search (ReqSearch) returns (Search)
	
	@doc "Get rollbacks"
	@handler GetRollbacks
	get /api/v1/rollbacks (ReqGetRollbacks) returns (Rollbacks)
	
}

/* ======================= Transaction =======================*/

type (
	Tx {
		Hash           string `json:"hash"`
		Type           int64  `json:"type,range=[1:64]"`
		Amount         string `json:"amount"`
		Info           string `json:"info"`
		Status         int64  `json:"status"`
		Index          int64  `json:"index"`
		GasFeeAssetId  int64  `json:"gas_fee_asset_id"`
		GasFee         string `json:"gas_fee"`
		NftIndex       int64  `json:"nft_index"`
		CollectionId   int64  `json:"collection_id"`
		AssetId        int64  `json:"asset_id"`
		AssetName      string `json:"asset_name"`
		NativeAddress  string `json:"native_address"`
		ExtraInfo      string `json:"extra_info"`
		Memo           string `json:"memo"`
		AccountIndex   int64  `json:"account_index"`
		L1Address      string `json:"l1_address"`
		Nonce          int64  `json:"nonce"`
		ExpiredAt      int64  `json:"expire_at"`
		BlockHeight    int64  `json:"block_height"`
		CreatedAt      int64  `json:"created_at"`
		VerifyAt       int64  `json:"verify_at"`
		StateRoot      string `json:"state_root"`
		ToAccountIndex int64  `json:"to_account_index"`
		ToL1Address    string `json:"to_l1_address"`
	}

	Txs {
		ResultCode
		Total uint32 `json:"total"`
		Txs   []*Tx  `json:"txs"`
	}

	TxHash {
		ResultCode
		TxHash string `json:"tx_hash"`
	}

	NextNonce {
		ResultCode
		Nonce uint64 `json:"nonce"`
	}

	EnrichedTx {
		ResultCode
		Tx
		CommittedAt int64 `json:"committed_at"`
		VerifiedAt  int64 `json:"verified_at"`
		ExecutedAt  int64 `json:"executed_at"`
	}

	SignBody {
		ResultCode
		SignBody string `json:"sign_body"`
	}
)

type (
	ReqGetBlockTxs {
		By    string `form:"by,options=block_height|block_commitment"`
		Value string `form:"value"`
	}

	ReqGetAccountTxs {
		By     string  `form:"by,options=account_index|l1_address"`
		Value  string  `form:"value"`
		Types  []int64 `form:"types,optional"`
		Offset uint16  `form:"offset,range=[0:100000]"`
		Limit  uint16  `form:"limit,range=[1:100]"`
	}

	ReqGetTx {
		Hash string `form:"hash"`
	}

	ReqSendTx {
		TxType uint32 `form:"tx_type"`
		TxInfo string `form:"tx_info"`
	}

	ReqGetAccountPendingTxs {
		By    string  `form:"by,options=account_index|l1_address"`
		Value string  `form:"value"`
		Types []int64 `form:"types,optional"`
	}

	ReqGetNextNonce {
		AccountIndex uint32 `form:"account_index"`
	}
)

@server(
	group: transaction
)

service server-api {
	@doc "Get transactions which are already packed into blocks"
	@handler GetTxs
	get /api/v1/txs (ReqGetRange) returns (Txs)
	
	@doc "Get transactions in a block"
	@handler GetBlockTxs
	get /api/v1/blockTxs (ReqGetBlockTxs) returns (Txs)
	
	@doc "Get transactions of a specific account"
	@handler GetAccountTxs
	get /api/v1/accountTxs (ReqGetAccountTxs) returns (Txs)
	
	@doc "Get merged transactions(including tx and pool_tx) of a specific account"
	@handler GetMergedAccountTxs
	get /api/v1/mergedAccountTxs (ReqGetAccountTxs) returns (Txs)
	
	@doc "Get transaction by hash"
	@handler GetTx
	get /api/v1/tx (ReqGetTx) returns (EnrichedTx)
	
	@doc "Get pending transactions"
	@handler GetPendingTxs
	get /api/v1/pendingTxs (ReqGetRange) returns (Txs)
	
	@doc "Get executed transactions which previously added to tx pool"
	@handler GetExecutedTxs
	get /api/v1/executedTxs (ReqGetRangeWithFromHash) returns (Txs)
	
	@doc "Get pending transactions of a specific account"
	@handler GetAccountPendingTxs
	get /api/v1/accountPendingTxs (ReqGetAccountPendingTxs) returns (Txs)
	
	@doc "Get next nonce"
	@handler GetNextNonce
	get /api/v1/nextNonce (ReqGetNextNonce) returns (NextNonce)
	
	@doc "Get transaction signature body"
	@handler GetL2SignatureBody
	post /api/v1/l2Signature (ReqSendTx) returns (SignBody)
	
	@doc "Send raw transaction"
	@handler SendTx
	post /api/v1/sendTx (ReqSendTx) returns (TxHash)
}

/* ========================= Nft =========================*/

type (
	MaxOfferId {
		ResultCode
		OfferId uint64 `json:"offer_id"`
	}

	MaxCollectionId {
<<<<<<< HEAD
=======
		ResultCode
>>>>>>> 082e4962
		CollectionId int64 `json:"collection_id"`
	}

	Nft {
		Index               int64  `json:"index"`
		CreatorAccountIndex int64  `json:"creator_account_index"`
		CreatorL1Address    string `json:"creator_l1_address"`
		OwnerAccountIndex   int64  `json:"owner_account_index"`
		OwnerL1Address      string `json:"owner_l1_address"`
		ContentHash         string `json:"content_hash"`
		L1Address           string `json:"l1_address"`
		L1TokenId           string `json:"l1_token_id"`
		RoyaltyRate         int64  `json:"royalty_rate"`
		CollectionId        int64  `json:"collection_id"`
		IpfsId              string `json:"ipfs_id"`
	}

<<<<<<< HEAD
=======
	NftEntity {
		ResultCode
		Nft *Nft `json:"nft"`
	}

>>>>>>> 082e4962
	Nfts {
		ResultCode
		Total int64  `json:"total"`
		Nfts  []*Nft `json:"nfts"`
	}

	NftIndex {
<<<<<<< HEAD
=======
		ResultCode
>>>>>>> 082e4962
		Index  int64  `json:"index"`
		IpfsId string `json:"ipfs_id"`
	}

	History {
<<<<<<< HEAD
=======
		ResultCode
>>>>>>> 082e4962
		IpnsId string `json:"ipns_id"`
	}
)

type (
	ReqGetMaxOfferId {
		AccountIndex uint32 `form:"account_index"`
	}
)

type (
	ReqGetMaxCollectionId {
		AccountIndex int64 `form:"account_index"`
	}
)

type (
	ReqGetAccountNfts {
		By     string `form:"by,options=account_index|l1_address"`
		Value  string `form:"value"`
		Offset uint16 `form:"offset,range=[0:100000]"`
		Limit  uint16 `form:"limit,range=[1:100]"`
	}
)

type (
<<<<<<< HEAD
=======
	ReqGetNft {
		NftIndex int64 `form:"nft_index"`
	}
)

type (
>>>>>>> 082e4962
	ReqGetNftIndex {
		TxHash string `form:"tx_hash"`
	}
)

type (
	ReqGetNftNextNonce {
		NftIndex int64 `form:"nft_index"`
	}
)

type (
	ReqUpdateNft {
<<<<<<< HEAD
		TxInfo      string `form:"tx_info"`
		TxSignature string `form:"tx_signature"`
=======
		TxInfo string `form:"tx_info"`
>>>>>>> 082e4962
	}
)

@server(
	group: nft
)

service server-api {
	@doc "Get max nft offer id for a specific account"
	@handler GetMaxOfferId
	get /api/v1/maxOfferId (ReqGetMaxOfferId) returns (MaxOfferId)
	
	@doc "Get max nft collection id for a specific account"
	@handler GetMaxCollectionId
	get /api/v1/maxCollectionId (ReqGetMaxCollectionId) returns (MaxCollectionId)
	
	@doc "Get nfts of a specific account"
	@handler GetAccountNfts
	get /api/v1/accountNfts (ReqGetAccountNfts) returns (Nfts)
	
<<<<<<< HEAD
=======
	@doc "Get nft of nft index"
	@handler GetNftByNftIndex
	get /api/v1/GetNftByNftIndex (ReqGetNft) returns (NftEntity)
	
>>>>>>> 082e4962
	@doc "Get nft_index of a nft by txHash"
	@handler GetNftByTxHash
	get /api/v1/getNftByTxHash (ReqGetNftIndex) returns (NftIndex)
	
	@doc "update nft metadata by nft_index"
	@handler UpdateNftByIndex
	post /api/v1/updateNftByIndex (ReqUpdateNft) returns (History)
	
	@doc "Get nft next nonce"
	@handler GetNftNextNonce
	get /api/v1/nftNextNonce (ReqGetNftNextNonce) returns (NextNonce)
}<|MERGE_RESOLUTION|>--- conflicted
+++ resolved
@@ -470,10 +470,7 @@
 	}
 
 	MaxCollectionId {
-<<<<<<< HEAD
-=======
-		ResultCode
->>>>>>> 082e4962
+		ResultCode
 		CollectionId int64 `json:"collection_id"`
 	}
 
@@ -491,14 +488,11 @@
 		IpfsId              string `json:"ipfs_id"`
 	}
 
-<<<<<<< HEAD
-=======
 	NftEntity {
 		ResultCode
 		Nft *Nft `json:"nft"`
 	}
 
->>>>>>> 082e4962
 	Nfts {
 		ResultCode
 		Total int64  `json:"total"`
@@ -506,19 +500,13 @@
 	}
 
 	NftIndex {
-<<<<<<< HEAD
-=======
-		ResultCode
->>>>>>> 082e4962
+		ResultCode
 		Index  int64  `json:"index"`
 		IpfsId string `json:"ipfs_id"`
 	}
 
 	History {
-<<<<<<< HEAD
-=======
-		ResultCode
->>>>>>> 082e4962
+		ResultCode
 		IpnsId string `json:"ipns_id"`
 	}
 )
@@ -545,15 +533,12 @@
 )
 
 type (
-<<<<<<< HEAD
-=======
 	ReqGetNft {
 		NftIndex int64 `form:"nft_index"`
 	}
 )
 
 type (
->>>>>>> 082e4962
 	ReqGetNftIndex {
 		TxHash string `form:"tx_hash"`
 	}
@@ -567,12 +552,7 @@
 
 type (
 	ReqUpdateNft {
-<<<<<<< HEAD
-		TxInfo      string `form:"tx_info"`
-		TxSignature string `form:"tx_signature"`
-=======
 		TxInfo string `form:"tx_info"`
->>>>>>> 082e4962
 	}
 )
 
@@ -593,13 +573,10 @@
 	@handler GetAccountNfts
 	get /api/v1/accountNfts (ReqGetAccountNfts) returns (Nfts)
 	
-<<<<<<< HEAD
-=======
 	@doc "Get nft of nft index"
 	@handler GetNftByNftIndex
 	get /api/v1/GetNftByNftIndex (ReqGetNft) returns (NftEntity)
 	
->>>>>>> 082e4962
 	@doc "Get nft_index of a nft by txHash"
 	@handler GetNftByTxHash
 	get /api/v1/getNftByTxHash (ReqGetNftIndex) returns (NftIndex)
