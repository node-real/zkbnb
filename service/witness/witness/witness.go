--- conflicted
+++ resolved
@@ -5,10 +5,7 @@
 	"errors"
 	"fmt"
 	"github.com/prometheus/client_golang/prometheus"
-<<<<<<< HEAD
 	"gorm.io/plugin/dbresolver"
-=======
->>>>>>> 5a1570b4
 	"time"
 
 	"github.com/ethereum/go-ethereum/common"
@@ -37,7 +34,6 @@
 )
 
 var (
-<<<<<<< HEAD
 	l2BlockWitnessGenerateHeightMetric = prometheus.NewGauge(prometheus.GaugeOpts{
 		Namespace: "zkbnb",
 		Name:      "l2Block_witness_generate_height",
@@ -62,12 +58,14 @@
 		Namespace: "zkbnb",
 		Name:      "witness_nft_recent_version",
 		Help:      "Nft recent version metrics.",
-=======
+	})
+)
+
+var (
 	l2WitnessHeightMetrics = prometheus.NewGauge(prometheus.GaugeOpts{
 		Namespace: "zkbnb",
 		Name:      "l2_witness_height",
 		Help:      "l2_witness_height metrics.",
->>>>>>> 5a1570b4
 	})
 )
 
@@ -93,7 +91,6 @@
 }
 
 func NewWitness(c config.Config) (*Witness, error) {
-<<<<<<< HEAD
 
 	if err := prometheus.Register(l2BlockWitnessGenerateHeightMetric); err != nil {
 		return nil, fmt.Errorf("prometheus.Register l2BlockWitnessGenerateHeightMetric error: %v", err)
@@ -114,16 +111,8 @@
 	masterDataSource := c.Postgres.MasterDataSource
 	slaveDataSource := c.Postgres.SlaveDataSource
 	db, err := gorm.Open(postgres.Open(masterDataSource))
-=======
 	if err := prometheus.Register(l2WitnessHeightMetrics); err != nil {
 		return nil, fmt.Errorf("prometheus.Register l2WitnessHeightMetrics error: %v", err)
-	}
-
-	datasource := c.Postgres.DataSource
-	db, err := gorm.Open(postgres.Open(datasource))
->>>>>>> 5a1570b4
-	if err != nil {
-		return nil, fmt.Errorf("gorm connect db error, err: %v", err)
 	}
 
 	db.Use(dbresolver.Register(dbresolver.Config{
@@ -226,15 +215,12 @@
 		}
 		// Step3: insert witness into database
 		err = w.blockWitnessModel.CreateBlockWitness(blockWitness)
-<<<<<<< HEAD
 		l2BlockWitnessGenerateHeightMetric.Set(float64(latestVerifiedBlockNr))
 		AccountLatestVersionTreeMetric.Set(float64(w.accountTree.LatestVersion()))
 		AccountRecentVersionTreeMetric.Set(float64(w.accountTree.RecentVersion()))
 		NftTreeLatestVersionMetric.Set(float64(w.nftTree.LatestVersion()))
 		NftTreeRecentVersionMetric.Set(float64(w.nftTree.RecentVersion()))
-=======
 		l2WitnessHeightMetrics.Set(float64(blockWitness.Height))
->>>>>>> 5a1570b4
 		if err != nil {
 			// rollback trees
 			rollBackErr := tree.RollBackTrees(uint64(block.BlockHeight)-1, w.accountTree, w.assetTrees, w.nftTree)
