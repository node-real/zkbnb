# Binaries for programs and plugins
*.exe
*.exe~
*.dll
*.so
*.dylib

# Test binary, built with `go test -c`
*.test

# Output of the go coverage tool, specifically when used with LiteIDE
*.out

# Dependency directories (remove the comment below to include it)
# vendor/

*.idea

<<<<<<< HEAD
**/*.pb.go
=======
*.vk
*.pk
>>>>>>> e7d1e75b
<|MERGE_RESOLUTION|>--- conflicted
+++ resolved
@@ -16,9 +16,8 @@
 
 *.idea
 
-<<<<<<< HEAD
 **/*.pb.go
-=======
+
+
 *.vk
-*.pk
->>>>>>> e7d1e75b
+*.pk