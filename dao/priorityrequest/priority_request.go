--- conflicted
+++ resolved
@@ -20,12 +20,7 @@
 import (
 	"gorm.io/gorm"
 
-<<<<<<< HEAD
-	"github.com/bnb-chain/zkbnb/dao/mempool"
 	"github.com/bnb-chain/zkbnb/types"
-=======
-	"github.com/bnb-chain/zkbas/types"
->>>>>>> 03818d79
 )
 
 const (
