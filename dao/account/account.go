/*
 * Copyright © 2021 ZkBNB Protocol
 *
 * Licensed under the Apache License, Version 2.0 (the "License");
 * you may not use this file except in compliance with the License.
 * You may obtain a copy of the License at
 *
 *     http://www.apache.org/licenses/LICENSE-2.0
 *
 * Unless required by applicable law or agreed to in writing, software
 * distributed under the License is distributed on an "AS IS" BASIS,
 * WITHOUT WARRANTIES OR CONDITIONS OF ANY KIND, either express or implied.
 * See the License for the specific language governing permissions and
 * limitations under the License.
 *
 */

package account

import (
<<<<<<< HEAD
	"errors"
	"gorm.io/gorm"
	"strconv"

=======
>>>>>>> c2e08482
	"github.com/bnb-chain/zkbnb/types"
	"gorm.io/gorm"
)

const (
	AccountTableName = `account`
)

const (
	AccountStatusPending = iota
	AccountStatusConfirmed
)

const (
	AccountTransactionStatusProcessing = iota
	AccountTransactionStatusCommitted
)

type (
	AccountModel interface {
		CreateAccountTable() error
		DropAccountTable() error
		GetAccountByIndex(accountIndex int64) (account *Account, err error)
		GetConfirmedAccountByIndex(accountIndex int64) (account *Account, err error)
		GetAccountByPk(pk string) (account *Account, err error)
		GetAccountByName(name string) (account *Account, err error)
		GetAccountByNameHash(nameHash string) (account *Account, err error)
		GetAccounts(limit int, offset int64) (accounts []*Account, err error)
		GetAccountsTotalCount() (count int64, err error)
		UpdateAccountsInTransact(tx *gorm.DB, accounts []*Account) error
<<<<<<< HEAD
		UpdateAccountInTransact(account *Account) error
		UpdateAccountTransactionToCommitted(tx *gorm.DB, accounts []*Account) error
=======
		GetUsers(limit int64, offset int64) (accounts []*Account, err error)
>>>>>>> c2e08482
	}

	defaultAccountModel struct {
		table string
		DB    *gorm.DB
	}

	/*
		always keep the latest data of committer
	*/
	Account struct {
		gorm.Model
		AccountIndex    int64  `gorm:"uniqueIndex"`
		AccountName     string `gorm:"uniqueIndex"`
		PublicKey       string `gorm:"uniqueIndex"`
		AccountNameHash string `gorm:"uniqueIndex"`
		L1Address       string
		Nonce           int64
		CollectionNonce int64
		// map[int64]*AccountAsset
		AssetInfo string
		AssetRoot string
		// 0 - registered, not committer 1 - committer
		Status            int
		TransactionStatus int
	}
)

func NewAccountModel(db *gorm.DB) AccountModel {
	return &defaultAccountModel{
		table: AccountTableName,
		DB:    db,
	}
}

func (*Account) TableName() string {
	return AccountTableName
}

func (m *defaultAccountModel) CreateAccountTable() error {
	return m.DB.AutoMigrate(Account{})
}

func (m *defaultAccountModel) DropAccountTable() error {
	return m.DB.Migrator().DropTable(m.table)
}

func (m *defaultAccountModel) GetAccountByIndex(accountIndex int64) (account *Account, err error) {
	dbTx := m.DB.Table(m.table).Where("account_index = ?", accountIndex).Find(&account)
	if dbTx.Error != nil {
		return nil, types.DbErrSqlOperation
	} else if dbTx.RowsAffected == 0 {
		return nil, types.DbErrNotFound
	}
	return account, nil
}

func (m *defaultAccountModel) GetAccountByPk(pk string) (account *Account, err error) {
	dbTx := m.DB.Table(m.table).Where("public_key = ?", pk).Find(&account)
	if dbTx.Error != nil {
		return nil, types.DbErrSqlOperation
	} else if dbTx.RowsAffected == 0 {
		return nil, types.DbErrNotFound
	}
	return account, nil
}

func (m *defaultAccountModel) GetAccountByName(accountName string) (account *Account, err error) {
	dbTx := m.DB.Table(m.table).Where("account_name = ?", accountName).Find(&account)
	if dbTx.Error != nil {
		return nil, types.DbErrSqlOperation
	} else if dbTx.RowsAffected == 0 {
		return nil, types.DbErrNotFound
	}
	return account, nil
}

func (m *defaultAccountModel) GetAccountByNameHash(accountNameHash string) (account *Account, err error) {
	dbTx := m.DB.Table(m.table).Where("account_name_hash = ?", accountNameHash).Find(&account)
	if dbTx.Error != nil {
		return nil, types.DbErrSqlOperation
	} else if dbTx.RowsAffected == 0 {
		return nil, types.DbErrNotFound
	}
	return account, nil
}

func (m *defaultAccountModel) GetAccounts(limit int, offset int64) (accounts []*Account, err error) {
	dbTx := m.DB.Table(m.table).Limit(limit).Offset(int(offset)).Order("account_index desc").Find(&accounts)
	if dbTx.Error != nil {
		return nil, types.DbErrSqlOperation
	} else if dbTx.RowsAffected == 0 {
		return nil, types.DbErrNotFound
	}
	return accounts, nil
}

func (m *defaultAccountModel) GetAccountsTotalCount() (count int64, err error) {
	dbTx := m.DB.Table(m.table).Where("deleted_at is NULL").Count(&count)
	if dbTx.Error != nil {
		return 0, types.DbErrSqlOperation
	} else if dbTx.RowsAffected == 0 {
		return 0, nil
	}
	return count, nil
}

func (m *defaultAccountModel) GetConfirmedAccountByIndex(accountIndex int64) (account *Account, err error) {
	dbTx := m.DB.Table(m.table).Where("account_index = ? and status = ?", accountIndex, AccountStatusConfirmed).Find(&account)
	if dbTx.Error != nil {
		return nil, types.DbErrSqlOperation
	} else if dbTx.RowsAffected == 0 {
		return nil, types.DbErrNotFound
	}
	return account, nil
}

func (m *defaultAccountModel) UpdateAccountsInTransact(tx *gorm.DB, accounts []*Account) error {
	const CreatedAt = "CreatedAt"
	for _, account := range accounts {
		dbTx := tx.Table(m.table).Where("account_index = ?", account.AccountIndex).
			Omit(CreatedAt).
			Select("*").
			Updates(&account)
		if dbTx.Error != nil {
			return dbTx.Error
		}
		if dbTx.RowsAffected == 0 {
			// this account is new, we need create first
			dbTx = tx.Table(m.table).Create(&account)
			if dbTx.Error != nil {
				return dbTx.Error
			}
		}
	}
	return nil
}

<<<<<<< HEAD
func (m *defaultAccountModel) UpdateAccountInTransact(account *Account) error {
	const CreatedAt = "CreatedAt"
	dbTx := m.DB.Table(m.table).Where("account_index = ?", account.AccountIndex).
		Omit(CreatedAt).
		Select("*").
		Updates(&account)
	if dbTx.Error != nil {
		return dbTx.Error
	}
	if dbTx.RowsAffected == 0 {
		// this account is new, we need create first
		dbTx = m.DB.Table(m.table).Create(&account)
		if dbTx.Error != nil {
			return dbTx.Error
		}
	}
	return nil
}

func (m *defaultAccountModel) UpdateAccountTransactionToCommitted(tx *gorm.DB, accounts []*Account) error {
	length := len(accounts)
	if length == 0 {
		return nil
	}
	accountIndexes := make([]int64, 0, length)
	for _, account := range accounts {
		accountIndexes = append(accountIndexes, account.AccountIndex)
	}
	dbTx := tx.Model(&Account{}).Where("account_index in ? ", accountIndexes).Update("transaction_status", AccountTransactionStatusCommitted)
	if dbTx.Error != nil {
		return dbTx.Error
	}
	if dbTx.RowsAffected != int64(length) {
		return errors.New("update accounts transaction status failed,rowsAffected =" + strconv.FormatInt(dbTx.RowsAffected, 10) + "not equal accounts length=" + strconv.Itoa(length))
	}
	return nil
=======
func (m *defaultAccountModel) GetUsers(limit int64, offset int64) (accounts []*Account, err error) {
	dbTx := m.DB.Table(m.table).Limit(int(limit)).Offset(int(offset)).Order("id asc").Find(&accounts)
	if dbTx.Error != nil {
		return nil, types.DbErrSqlOperation
	} else if dbTx.RowsAffected == 0 {
		return nil, nil
	}
	return accounts, nil
>>>>>>> c2e08482
}<|MERGE_RESOLUTION|>--- conflicted
+++ resolved
@@ -18,15 +18,10 @@
 package account
 
 import (
-<<<<<<< HEAD
 	"errors"
 	"gorm.io/gorm"
 	"strconv"
-
-=======
->>>>>>> c2e08482
 	"github.com/bnb-chain/zkbnb/types"
-	"gorm.io/gorm"
 )
 
 const (
@@ -55,12 +50,9 @@
 		GetAccounts(limit int, offset int64) (accounts []*Account, err error)
 		GetAccountsTotalCount() (count int64, err error)
 		UpdateAccountsInTransact(tx *gorm.DB, accounts []*Account) error
-<<<<<<< HEAD
+		GetUsers(limit int64, offset int64) (accounts []*Account, err error)
 		UpdateAccountInTransact(account *Account) error
 		UpdateAccountTransactionToCommitted(tx *gorm.DB, accounts []*Account) error
-=======
-		GetUsers(limit int64, offset int64) (accounts []*Account, err error)
->>>>>>> c2e08482
 	}
 
 	defaultAccountModel struct {
@@ -199,7 +191,6 @@
 	return nil
 }
 
-<<<<<<< HEAD
 func (m *defaultAccountModel) UpdateAccountInTransact(account *Account) error {
 	const CreatedAt = "CreatedAt"
 	dbTx := m.DB.Table(m.table).Where("account_index = ?", account.AccountIndex).
@@ -236,7 +227,8 @@
 		return errors.New("update accounts transaction status failed,rowsAffected =" + strconv.FormatInt(dbTx.RowsAffected, 10) + "not equal accounts length=" + strconv.Itoa(length))
 	}
 	return nil
-=======
+}
+
 func (m *defaultAccountModel) GetUsers(limit int64, offset int64) (accounts []*Account, err error) {
 	dbTx := m.DB.Table(m.table).Limit(int(limit)).Offset(int(offset)).Order("id asc").Find(&accounts)
 	if dbTx.Error != nil {
@@ -245,5 +237,4 @@
 		return nil, nil
 	}
 	return accounts, nil
->>>>>>> c2e08482
 }