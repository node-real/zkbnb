--- conflicted
+++ resolved
@@ -96,41 +96,11 @@
 	}
 
 	Tx struct {
-<<<<<<< HEAD
-		gorm.Model
-
-		// Assigned when created in the tx pool.
-		TxHash       string `gorm:"uniqueIndex"`
-		TxType       int64
-		TxInfo       string
-		AccountIndex int64
-		Nonce        int64
-		ExpiredAt    int64
-
-		// Assigned after executed.
-		GasFee        string
-		GasFeeAssetId int64
-		NftIndex      int64
-		CollectionId  int64
-		AssetId       int64
-		TxAmount      string
-		Memo          string
-		ExtraInfo     string
-		NativeAddress string      // a. Priority tx, assigned when created b. Other tx, assigned after executed.
-		TxDetails     []*TxDetail `gorm:"foreignKey:TxId"`
-
-		TxIndex     int64
-		BlockHeight int64     `gorm:"index"`
-		BlockId     int64     `gorm:"index"`
-		TxStatus    int       `gorm:"index"`
-		VerifyAt    time.Time // verify time when the transaction status changes to be StatusVerified
-=======
 		BaseTx
 		PoolTxId uint      `gorm:"uniqueIndex"`
 		VerifyAt time.Time // verify time when the transaction status changes to be StatusVerified
 
 		Rollback bool `gorm:"-"`
->>>>>>> 1ee24b82
 	}
 )
 
@@ -279,27 +249,16 @@
 
 	//parameters to update the transaction status
 	for height, status := range blockTxStatus {
-		data := &Tx{
-			BlockHeight: height,
-			TxStatus:    status,
-		}
+
+		data := &Tx{}
+		data.BlockHeight = height
+		data.TxStatus = status
+
 		// For status = StatusVerified case, the verifyAt field need to be updated meanwhile
 		if status == StatusVerified {
 			data.VerifyAt = time.Now()
 		}
 
-<<<<<<< HEAD
-=======
-		data := &Tx{}
-		data.BlockHeight = height
-		data.TxStatus = status
-
-		// For status = StatusVerified case, the verifyAt field need to be updated meanwhile
-		if status == StatusVerified {
-			data.VerifyAt = time.Now()
-		}
-
->>>>>>> 1ee24b82
 		dbTx := tx.Model(&Tx{}).Where("block_height = ?", height).Updates(data)
 		if dbTx.Error != nil {
 			return dbTx.Error
