package statedb

import (
	"context"
	"encoding/json"
	"errors"
	"fmt"
	"github.com/bnb-chain/zkbnb/common/zkbnbprometheus"
	"github.com/consensys/gnark-crypto/ecc/bn254/fr/poseidon"
	"github.com/dgraph-io/ristretto"
	"strconv"
	"sync"
	"time"

	"github.com/ethereum/go-ethereum/common"
	lru "github.com/hashicorp/golang-lru"
	"github.com/zeromicro/go-zero/core/logx"

	bsmt "github.com/bnb-chain/zkbnb-smt"
	"github.com/bnb-chain/zkbnb/common/chain"
	"github.com/bnb-chain/zkbnb/common/gopool"
	"github.com/bnb-chain/zkbnb/dao/account"
	"github.com/bnb-chain/zkbnb/dao/dbcache"
	"github.com/bnb-chain/zkbnb/dao/nft"
	"github.com/bnb-chain/zkbnb/tree"
	"github.com/bnb-chain/zkbnb/types"
)

var (
	DefaultCacheConfig = CacheConfig{
		AccountCacheSize: 2048,
		NftCacheSize:     2048,
		MemCacheSize:     2048,
	}
)

type CacheConfig struct {
	AccountCacheSize int
	NftCacheSize     int
	MemCacheSize     int `json:",optional"`
}

func (c *CacheConfig) sanitize() *CacheConfig {
	if c.AccountCacheSize <= 0 {
		c.AccountCacheSize = DefaultCacheConfig.AccountCacheSize
	}

	if c.NftCacheSize <= 0 {
		c.NftCacheSize = DefaultCacheConfig.NftCacheSize
	}

	if c.MemCacheSize <= 0 {
		c.MemCacheSize = DefaultCacheConfig.MemCacheSize
	}

	return c
}

type StateDB struct {
	dryRun bool
	// State cache
	*StateCache
	chainDb    *ChainDB
	redisCache dbcache.Cache

	// Flat state
	AccountCache *lru.Cache
	NftCache     *lru.Cache
	MemCache     *ristretto.Cache

	// Tree state
	AccountTree       bsmt.SparseMerkleTree
	NftTree           bsmt.SparseMerkleTree
	AccountAssetTrees *tree.AssetTreeCache
	TreeCtx           *tree.Context
	mainLock          sync.RWMutex
	prunedBlockHeight int64
	PreviousStateRoot string
	Metrics           *zkbnbprometheus.StateDBMetrics
}

func NewStateDB(treeCtx *tree.Context, chainDb *ChainDB,
	redisCache dbcache.Cache, cacheConfig *CacheConfig, assetCacheSize int,
	stateRoot string, curHeight int64) (*StateDB, error) {
	err := tree.SetupTreeDB(treeCtx)
	if err != nil {
		logx.Error("setup tree db failed: ", err)
		return nil, err
	}
	accountTree, accountAssetTrees, err := tree.InitAccountTree(
		chainDb.AccountModel,
		chainDb.AccountHistoryModel,
		curHeight,
		treeCtx,
		assetCacheSize,
	)

	if err != nil {
		logx.Error("dbinitializer account tree failed:", err)
		return nil, err
	}
	nftTree, err := tree.InitNftTree(
		chainDb.L2NftHistoryModel,
		curHeight,
		treeCtx,
	)
	if err != nil {
		logx.Error("dbinitializer nft tree failed:", err)
		return nil, err
	}

	cacheConfig.sanitize()
	accountCache, err := lru.New(cacheConfig.AccountCacheSize)
	if err != nil {
		logx.Error("init account cache failed:", err)
		return nil, err
	}
	nftCache, err := lru.New(cacheConfig.NftCacheSize)
	if err != nil {
		logx.Error("init nft cache failed:", err)
		return nil, err
	}

	memCache, err := ristretto.NewCache(&ristretto.Config{
		NumCounters: int64(cacheConfig.MemCacheSize) * 10,
		MaxCost:     int64(cacheConfig.MemCacheSize),
		BufferItems: 64, // official recommended value

		// Called when setting cost to 0 in `Set/SetWithTTL`
		Cost: func(value interface{}) int64 {
			return 1
		},
	})
	if err != nil {
		panic("MemCache init failed")
	}

	return &StateDB{
		StateCache:   NewStateCache(stateRoot),
		chainDb:      chainDb,
		redisCache:   redisCache,
		AccountCache: accountCache,
		NftCache:     nftCache,
		MemCache:     memCache,

		AccountTree:       accountTree,
		NftTree:           nftTree,
		AccountAssetTrees: accountAssetTrees,
		TreeCtx:           treeCtx,
	}, nil
}

func NewStateDBForDryRun(redisCache dbcache.Cache, cacheConfig *CacheConfig, chainDb *ChainDB) (*StateDB, error) {
	accountCache, err := lru.New(cacheConfig.AccountCacheSize)
	if err != nil {
		logx.Error("init account cache failed:", err)
		return nil, err
	}
	nftCache, err := lru.New(cacheConfig.NftCacheSize)
	if err != nil {
		logx.Error("init nft cache failed:", err)
		return nil, err
	}
	memCache, err := ristretto.NewCache(&ristretto.Config{
		NumCounters: int64(cacheConfig.MemCacheSize) * 10,
		MaxCost:     int64(cacheConfig.MemCacheSize),
		BufferItems: 64, // official recommended value

		// Called when setting cost to 0 in `Set/SetWithTTL`
		Cost: func(value interface{}) int64 {
			return 1
		},
	})
	if err != nil {
		panic("MemCache init failed")
	}
	return &StateDB{
		dryRun:       true,
		redisCache:   redisCache,
		chainDb:      chainDb,
		AccountCache: accountCache,
		MemCache:     memCache,
		NftCache:     nftCache,
		StateCache:   NewStateCache(""),
	}, nil
}

func (s *StateDB) GetFormatAccount(accountIndex int64) (*types.AccountInfo, error) {
	var start time.Time
	start = time.Now()
	if s.Metrics != nil && s.Metrics.GetAccountCounter != nil {
		s.Metrics.GetAccountCounter.Inc()
	}
	pending, exist := s.StateCache.GetPendingAccount(accountIndex)
	if exist {
		return pending, nil
	}

	cached, exist := s.AccountCache.Get(accountIndex)
	if exist {
		return cached.(*types.AccountInfo), nil
	}

	startGauge := time.Now()
	account, err := s.chainDb.AccountModel.GetAccountByIndex(accountIndex)
	if s.Metrics != nil && s.Metrics.GetAccountFromDbGauge != nil {
		s.Metrics.GetAccountFromDbGauge.Set(float64(time.Since(startGauge).Milliseconds()))
	}
	if s.Metrics != nil && s.Metrics.GetAccountFromDbCounter != nil {
		s.Metrics.GetAccountFromDbCounter.Inc()
	}

	if err == types.DbErrNotFound {
		return nil, types.AppErrAccountNotFound
	} else if err != nil {
		return nil, err
	}
	formatAccount, err := chain.ToFormatAccountInfo(account)
	if err != nil {
		return nil, err
	}
	s.AccountCache.Add(accountIndex, formatAccount)
	if s.Metrics != nil && s.Metrics.GetAccountGauge != nil {
		s.Metrics.GetAccountGauge.Set(float64(time.Since(start).Milliseconds()))
	}

	return formatAccount, nil
}

func (s *StateDB) GetAccount(accountIndex int64) (*account.Account, error) {
	pending, exist := s.StateCache.GetPendingAccount(accountIndex)
	if exist {
		account, err := chain.FromFormatAccountInfo(pending)
		if err != nil {
			return nil, err
		}
		return account, nil
	}

	cached, exist := s.AccountCache.Get(accountIndex)
	if exist {
		// to save account to cache, we need to convert it
		account, err := chain.FromFormatAccountInfo(cached.(*types.AccountInfo))
		if err == nil {
			return account, nil
		}
	}

	account, err := s.chainDb.AccountModel.GetAccountByIndex(accountIndex)
	if err != nil {
		return nil, err
	}
	formatAccount, err := chain.ToFormatAccountInfo(account)
	if err != nil {
		return nil, err
	}
	s.AccountCache.Add(accountIndex, formatAccount)
	return account, nil
}

// GetAccountByName get the account by its name.
// Firstly, try to find the account in the current state cache, it iterates the pending
// account map, not performance friendly, please take care when use this API.
// Secondly, if not found in the current state cache, then try to find the account from database.
func (s *StateDB) GetAccountByName(accountName string) (*account.Account, error) {
	for _, accountInfo := range s.PendingAccountMap {
		if accountInfo.AccountName == accountName {
			account, err := chain.FromFormatAccountInfo(accountInfo)
			if err != nil {
				return nil, err
			}

			return account, nil
		}
	}

	account, err := s.chainDb.AccountModel.GetAccountByName(accountName)
	if err != nil {
		return nil, err
	}

	return account, nil
}

// GetAccountByNameHash get the account by its name hash.
// Firstly, try to find the account in the current state cache, it iterates the pending
// account map, not performance friendly, please take care when use this API.
// Secondly, if not found in the current state cache, then try to find the account from database.
func (s *StateDB) GetAccountByNameHash(accountNameHash string) (*account.Account, error) {
	for _, accountInfo := range s.PendingAccountMap {
		if accountInfo.AccountNameHash == accountNameHash {
			account, err := chain.FromFormatAccountInfo(accountInfo)
			if err != nil {
				return nil, err
			}

			return account, nil
		}
	}

	account, err := s.chainDb.AccountModel.GetAccountByNameHash(accountNameHash)
	if err != nil {
		return nil, err
	}

	return account, nil
}

func (s *StateDB) GetNft(nftIndex int64) (*nft.L2Nft, error) {
	pending, exist := s.StateCache.GetPendingNft(nftIndex)
	if exist {
		return pending, nil
	}
	cached, exist := s.NftCache.Get(nftIndex)
	if exist {
		return cached.(*nft.L2Nft), nil
	}
	nft, err := s.chainDb.L2NftModel.GetNft(nftIndex)
	if err == types.DbErrNotFound {
		return nil, types.AppErrNftNotFound
	} else if err != nil {
		return nil, err
	}
	s.NftCache.Add(nftIndex, nft)
	return nft, nil
}

// MarkGasAccountAsPending will mark gas account as pending account. Putting gas account is pending
// account will unify many codes and remove some tricky logics.
func (s *StateDB) MarkGasAccountAsPending() error {
	gasAccount, err := s.GetFormatAccount(types.GasAccount)
	if err != nil && err != types.AppErrAccountNotFound {
		return err
	}
	if err == nil {
		s.PendingAccountMap[types.GasAccount] = gasAccount
	}
	return nil
}

func (s *StateDB) SyncPendingAccountToRedis(pendingAccount map[int64]*types.AccountInfo) {
	for index, formatAccount := range pendingAccount {
		account, err := chain.FromFormatAccountInfo(formatAccount)
		if err != nil {
			logx.Errorf("format accountInfo error, err=%v,formatAccount=%v", err, formatAccount)
			continue
		}
		err = s.redisCache.Set(context.Background(), dbcache.AccountKeyByIndex(index), account)
		if err != nil {
			logx.Errorf("cache to redis failed: %v,formatAccount=%v", err, formatAccount)
			continue
		}
	}
}

func (s *StateDB) SyncPendingNftToRedis(pendingNft map[int64]*nft.L2Nft) {
	for index, nft := range pendingNft {
		err := s.redisCache.Set(context.Background(), dbcache.NftKeyByIndex(index), nft)
		if err != nil {
			logx.Errorf("cache to redis failed: %v,nft=%v", err, nft)
			continue
		}
	}
}

func (s *StateDB) SyncPendingAccountToMemoryCache(pendingAccount map[int64]*types.AccountInfo) {
	for index, formatAccount := range pendingAccount {
		s.AccountCache.Add(index, formatAccount)
	}
}

func (s *StateDB) SyncPendingNftToMemoryCache(pendingNft map[int64]*nft.L2Nft) {
	for index, nft := range pendingNft {
		s.NftCache.Add(index, nft)
	}
}

func (s *StateDB) SyncGasAccountToRedis() error {
	if cacheAccount, ok := s.AccountCache.Get(types.GasAccount); ok {
		formatAccount := cacheAccount.(*types.AccountInfo)
		account, err := chain.FromFormatAccountInfo(formatAccount)
		if err != nil {
			return err
		}
		err = s.redisCache.Set(context.Background(), dbcache.AccountKeyByIndex(account.AccountIndex), account)
		if err != nil {
			return fmt.Errorf("cache to redis failed: %v", err)
		}
	}
	return nil
}

func (s *StateDB) PurgeCache(stateRoot string) {
	s.StateCache = NewStateCache(stateRoot)
}

func (s *StateDB) GetPendingAccount(blockHeight int64, stateDataCopy *StateDataCopy) ([]*account.Account, []*account.AccountHistory, error) {
	pendingAccount := make([]*account.Account, 0)
	pendingAccountHistory := make([]*account.AccountHistory, 0)

	for _, formatAccount := range stateDataCopy.StateCache.PendingAccountMap {
		newAccount, err := chain.FromFormatAccountInfo(formatAccount)
		if err != nil {
			return nil, nil, err
		}
		newAccount.L2BlockHeight = blockHeight
		pendingAccount = append(pendingAccount, newAccount)
		pendingAccountHistory = append(pendingAccountHistory, &account.AccountHistory{
			AccountIndex:    newAccount.AccountIndex,
			Nonce:           newAccount.Nonce,
			CollectionNonce: newAccount.CollectionNonce,
			AssetInfo:       newAccount.AssetInfo,
			AssetRoot:       newAccount.AssetRoot,
			L2BlockHeight:   blockHeight,
		})
	}

	return pendingAccount, pendingAccountHistory, nil
}

func (s *StateDB) GetPendingNft(blockHeight int64, stateDataCopy *StateDataCopy) ([]*nft.L2Nft, []*nft.L2NftHistory, error) {
	pendingNft := make([]*nft.L2Nft, 0)
	pendingNftHistory := make([]*nft.L2NftHistory, 0)

	for _, newNft := range stateDataCopy.StateCache.PendingNftMap {
		pendingNft = append(pendingNft, newNft)
		pendingNftHistory = append(pendingNftHistory, &nft.L2NftHistory{
			NftIndex:            newNft.NftIndex,
			CreatorAccountIndex: newNft.CreatorAccountIndex,
			OwnerAccountIndex:   newNft.OwnerAccountIndex,
			NftContentHash:      newNft.NftContentHash,
			CreatorTreasuryRate: newNft.CreatorTreasuryRate,
			CollectionId:        newNft.CollectionId,
			L2BlockHeight:       blockHeight,
		})
	}

	return pendingNft, pendingNftHistory, nil
}

func (s *StateDB) DeepCopyAccounts(accountIds []int64) (map[int64]*types.AccountInfo, error) {
	accounts := make(map[int64]*types.AccountInfo)
	if len(accountIds) == 0 {
		return accounts, nil
	}

	for _, accountId := range accountIds {
		if _, ok := accounts[accountId]; ok {
			continue
		}
		account, err := s.GetFormatAccount(accountId)
		if err != nil {
			return nil, err
		}
		accounts[accountId] = account.DeepCopy()
	}

	return accounts, nil
}

func (s *StateDB) PrepareAccountsAndAssets(accountAssetsMap map[int64]map[int64]bool) error {
	for accountIndex, assets := range accountAssetsMap {
		if s.dryRun {
			account := &account.Account{}
			redisAccount, err := s.redisCache.Get(context.Background(), dbcache.AccountKeyByIndex(accountIndex), account)
			if err == nil && redisAccount != nil {
				formatAccount, err := chain.ToFormatAccountInfo(account)
				if err == nil {
					s.AccountCache.Add(accountIndex, formatAccount)
				}
			}
		}

		account, err := s.GetFormatAccount(accountIndex)
		if err != nil {
			return err
		}
		if account.AssetInfo == nil {
			account.AssetInfo = make(map[int64]*types.AccountAsset)
		}
		for assetId := range assets {
			if account.AssetInfo[assetId] == nil {
				account.AssetInfo[assetId] = &types.AccountAsset{
					AssetId:                  assetId,
					Balance:                  types.ZeroBigInt,
					OfferCanceledOrFinalized: types.ZeroBigInt,
				}
			}
		}
		s.AccountCache.Add(accountIndex, account)
	}

	return nil
}

func (s *StateDB) PrepareNft(nftIndex int64) (*nft.L2Nft, error) {
	if s.dryRun {
		n := &nft.L2Nft{}
		redisNft, err := s.redisCache.Get(context.Background(), dbcache.NftKeyByIndex(nftIndex), n)
		if err == nil && redisNft != nil {
			s.NftCache.Add(nftIndex, n)
		}
	}

	return s.GetNft(nftIndex)
}

const (
	accountTreeRole = "account"
	nftTreeRole     = "nft"
)

type treeUpdateResp struct {
	role  string
	index int64
	leaf  []byte
	err   error
}

func (s *StateDB) IntermediateRoot(cleanDirty bool, stateDataCopy *StateDataCopy) error {
	taskNum := 0
	resultChan := make(chan *treeUpdateResp, 1)
	defer close(resultChan)

	for accountIndex, assetsMap := range stateDataCopy.StateCache.dirtyAccountsAndAssetsMap {
		assets := make([]int64, 0, len(assetsMap))
		for assetIndex, isDirty := range assetsMap {
			if !isDirty {
				continue
			}
			assets = append(assets, assetIndex)
		}
		taskNum++
		err := func(accountIndex int64, assets []int64) error {
			return gopool.Submit(func() {
				index, leaf, err := s.updateAccountTree(accountIndex, assets, stateDataCopy)
				resultChan <- &treeUpdateResp{
					role:  accountTreeRole,
					index: index,
					leaf:  leaf,
					err:   err,
				}
			})
		}(accountIndex, assets)
		if err != nil {
			return err
		}
	}

	for nftIndex, isDirty := range stateDataCopy.StateCache.dirtyNftMap {
		if !isDirty {
			continue
		}
		taskNum++
		err := func(nftIndex int64) error {
			return gopool.Submit(func() {
				index, leaf, err := s.updateNftTree(nftIndex, stateDataCopy)
				resultChan <- &treeUpdateResp{
					role:  nftTreeRole,
					index: index,
					leaf:  leaf,
					err:   err,
				}
			})
		}(nftIndex)
		if err != nil {
			return err
		}
	}

	if cleanDirty {
		stateDataCopy.StateCache.dirtyAccountsAndAssetsMap = make(map[int64]map[int64]bool, 0)
		stateDataCopy.StateCache.dirtyNftMap = make(map[int64]bool, 0)
	}

	pendingAccountItem := make([]bsmt.Item, 0, len(stateDataCopy.StateCache.dirtyAccountsAndAssetsMap))
	pendingNftItem := make([]bsmt.Item, 0, len(stateDataCopy.StateCache.dirtyNftMap))
	for i := 0; i < taskNum; i++ {
		result := <-resultChan
		if result.err != nil {
			return result.err
		}

		switch result.role {
		case accountTreeRole:
			pendingAccountItem = append(pendingAccountItem, bsmt.Item{Key: uint64(result.index), Val: result.leaf})
		case nftTreeRole:
			pendingNftItem = append(pendingNftItem, bsmt.Item{Key: uint64(result.index), Val: result.leaf})
		}
	}
<<<<<<< HEAD
	stateDataCopy.pendingAccountSmtItem = pendingAccountItem
	stateDataCopy.pendingNftSmtItem = pendingNftItem
	return nil
}

func (s *StateDB) AccountTreeAndNftTreeMultiSet(stateDataCopy *StateDataCopy) error {
	start := time.Now()
	resultChan := make(chan *treeUpdateResp, 1)
	defer close(resultChan)
	err := gopool.Submit(func() {
		resultChan <- &treeUpdateResp{
			role: accountTreeRole,
			err:  s.AccountTree.MultiSet(stateDataCopy.pendingAccountSmtItem),
		}
	})
	if err != nil {
		return err
	}
	err = gopool.Submit(func() {
		resultChan <- &treeUpdateResp{
			role: nftTreeRole,
			err:  s.NftTree.MultiSet(stateDataCopy.pendingNftSmtItem),
=======
	for _, accountItem := range pendingAccountItem {
		err := s.AccountTree.Set(accountItem.Key, accountItem.Val)
		if err != nil {
			return err
>>>>>>> 5a1570b4
		}
	}

<<<<<<< HEAD
	for i := 0; i < 2; i++ {
		result := <-resultChan
		if result.err != nil {
			return fmt.Errorf("update %s tree failed, %v", result.role, result.err)
=======
	for _, ntfItem := range pendingNftItem {
		err := s.NftTree.Set(ntfItem.Key, ntfItem.Val)
		if err != nil {
			fmt.Errorf("update %s tree failed, %v", ntfItem.Key, ntfItem.Val)
			return err
>>>>>>> 5a1570b4
		}
	}
	s.Metrics.AccountTreeMultiSetGauge.Set(float64(time.Since(start).Milliseconds()))

	hFunc := poseidon.NewPoseidon()
	hFunc.Write(s.AccountTree.Root())
	hFunc.Write(s.NftTree.Root())
	stateDataCopy.StateCache.StateRoot = common.Bytes2Hex(hFunc.Sum(nil))
	return nil
}

func (s *StateDB) updateAccountTree(accountIndex int64, assets []int64, stateCopy *StateDataCopy) (int64, []byte, error) {
	start := time.Now()
	account, exist := stateCopy.StateCache.GetPendingAccount(accountIndex)
	s.Metrics.AccountTreeGauge.WithLabelValues("cache_get_account").Set(float64(time.Since(start).Milliseconds()))
	if !exist {
		logx.Infof("update account tree failed,not exist accountIndex=%s", accountIndex)
	}
	start = time.Now()
	pendingUpdateAssetItem := make([]bsmt.Item, 0, len(assets))
	s.Metrics.AccountTreeGauge.WithLabelValues("assets_count").Set(float64(len(assets)))
	for _, assetId := range assets {
		balance := account.AssetInfo[assetId].Balance
		startItem := time.Now()
		assetLeaf, err := tree.ComputeAccountAssetLeafHash(
			balance.String(),
			account.AssetInfo[assetId].OfferCanceledOrFinalized.String(),
		)
		s.Metrics.AccountTreeGauge.WithLabelValues("compute_poseidon").Set(float64(time.Since(startItem).Milliseconds()))
		if err != nil {
			return accountIndex, nil, fmt.Errorf("compute new account asset leaf failed: %v", err)
		}
		pendingUpdateAssetItem = append(pendingUpdateAssetItem, bsmt.Item{Key: uint64(assetId), Val: assetLeaf})
	}
	s.Metrics.AccountTreeGauge.WithLabelValues("for_assets").Set(float64(time.Since(start).Milliseconds()))

<<<<<<< HEAD
	start = time.Now()
	err := s.AccountAssetTrees.Get(accountIndex).MultiSet(pendingUpdateAssetItem)
	if err != nil {
		return accountIndex, nil, fmt.Errorf("update asset tree failed: %v", err)
=======
	for _, item := range pendingUpdateAssetItem {
		err := s.AccountAssetTrees.Get(accountIndex).Set(item.Key, item.Val)
		if err != nil {
			return accountIndex, nil, fmt.Errorf("update asset tree failed: %v", err)
		}
>>>>>>> 5a1570b4
	}
	s.Metrics.AccountTreeGauge.WithLabelValues("multiSet").Set(float64(time.Since(start).Milliseconds()))

	account.AssetRoot = common.Bytes2Hex(s.AccountAssetTrees.Get(accountIndex).Root())
	nAccountLeafHash, err := tree.ComputeAccountLeafHash(
		account.AccountNameHash,
		account.PublicKey,
		account.Nonce,
		account.CollectionNonce,
		s.AccountAssetTrees.Get(accountIndex).Root(),
	)
	if err != nil {
		return accountIndex, nil, fmt.Errorf("unable to compute account leaf: %v", err)
	}
	asset := s.AccountAssetTrees.Get(accountIndex)
	prunedVersion := bsmt.Version(s.GetPrunedBlockHeight())
	latestVersion := asset.LatestVersion()
	if prunedVersion > latestVersion {
		prunedVersion = latestVersion
	}
	ver, err := asset.Commit(&prunedVersion)
	if err != nil {
		logx.Error("asset.Commit failed:", err)
		return accountIndex, nil, fmt.Errorf("unable to commit asset tree [%d], tree ver: %d, prune ver: %d,error:%s", accountIndex, ver, prunedVersion, err.Error())
	}
	return accountIndex, nAccountLeafHash, nil
}

func (s *StateDB) updateNftTree(nftIndex int64, stateCopy *StateDataCopy) (int64, []byte, error) {
	start := time.Now()
	nftInfo, exist := stateCopy.StateCache.GetPendingNft(nftIndex)
	if !exist {
		logx.Error("updateNftTree failed,No NFT found in GetPendingNft nftIndex=%s", nftIndex)
		return nftIndex, nil, fmt.Errorf("updateNftTree failed,No NFT found in GetPendingNft nftIndex=%v", nftIndex)
	}
	nftAssetLeaf, err := tree.ComputeNftAssetLeafHash(
		nftInfo.CreatorAccountIndex,
		nftInfo.OwnerAccountIndex,
		nftInfo.NftContentHash,
		nftInfo.CreatorTreasuryRate,
		nftInfo.CollectionId,
	)
	if err != nil {
		return nftIndex, nil, fmt.Errorf("unable to compute nftInfo leaf: %v", err)
	}
	s.Metrics.NftTreeGauge.WithLabelValues("nftInfo").Set(float64(time.Since(start).Milliseconds()))
	return nftIndex, nftAssetLeaf, nil
}

func (s *StateDB) GetCommittedNonce(accountIndex int64) (int64, error) {
	account, err := s.GetFormatAccount(accountIndex)
	if err != nil {
		return 0, err
	}
	return account.Nonce, nil
}

func (s *StateDB) GetPendingNonce(accountIndex int64) (int64, error) {
	nonce, err := s.chainDb.TxPoolModel.GetMaxNonceByAccountIndex(accountIndex)
	if err == nil {
		return nonce + 1, nil
	}
	account := &account.Account{}
	redisAccount, err := s.redisCache.Get(context.Background(), dbcache.AccountKeyByIndex(accountIndex), account)
	if err == nil && redisAccount != nil {
		return account.Nonce, nil
	}
	dbAccount, err := s.chainDb.AccountModel.GetAccountByIndex(accountIndex)
	if err == nil {
		return dbAccount.Nonce, nil
	}
	return 0, err
}

func (s *StateDB) GetPendingNonceFromCache(accountIndex int64) (int64, error) {
	accountNonce := int64(-2)
	_, err := s.redisCache.Get(context.Background(), dbcache.AccountNonceKeyByIndex(accountIndex), &accountNonce)
	if err == nil && accountNonce != -2 {
		return accountNonce + 1, nil
	}
	pendingNonce, err := s.GetPendingNonce(accountIndex)
	if err == nil {
		_ = s.redisCache.Set(context.Background(), dbcache.AccountNonceKeyByIndex(accountIndex), pendingNonce-1)
		return pendingNonce, err
	}
	return 0, err
}

func (s *StateDB) ClearPendingNonceFromRedisCache(accountIndex int64) {
	_ = s.redisCache.Delete(context.Background(), dbcache.AccountNonceKeyByIndex(accountIndex))
}

func (s *StateDB) SetPendingNonceToRedisCache(accountIndex int64, nonce int64) {
	_ = s.redisCache.Set(context.Background(), dbcache.AccountNonceKeyByIndex(accountIndex), nonce)
}

func (s *StateDB) GetNextAccountIndex() int64 {
	return s.AccountAssetTrees.GetNextAccountIndex()
}

func (s *StateDB) GetNextNftIndex() int64 {
	maxNftIndex, err := s.chainDb.L2NftModel.GetLatestNftIndex()
	if err != nil {
		logx.Severef("get latest nft index error: %s", err.Error())
		panic("get latest nft index error: " + err.Error())
	}

	for index := range s.PendingNftMap {
		if index > maxNftIndex {
			maxNftIndex = index
		}
	}
	return maxNftIndex + 1
}

func (s *StateDB) GetGasAccountIndex() (int64, error) {
	result, found := s.MemCache.Get(dbcache.GasAccountKey)
	if found {
		return result.(int64), nil
	}
<<<<<<< HEAD
=======
	logx.Infof("fail to get gas account from cache, error: %s", err.Error())

>>>>>>> 5a1570b4
	gasAccountConfig, err := s.chainDb.SysConfigModel.GetSysConfigByName(types.GasAccountIndex)
	if err != nil {
		logx.Errorf("cannot find config for: %s", types.GasAccountIndex)
		return -1, errors.New("internal error")
	}
	gasAccountIndex, err := strconv.ParseInt(gasAccountConfig.Value, 10, 64)
	if err != nil {
		logx.Errorf("invalid account index: %s", gasAccountConfig.Value)
		return -1, errors.New("internal error")
	}
	s.MemCache.SetWithTTL(dbcache.GasAccountKey, gasAccountIndex, 0, time.Duration(24)*time.Hour)
	return gasAccountIndex, nil
}

func (s *StateDB) GetGasConfig() (map[uint32]map[int]int64, error) {
	gasFeeValue := ""
	result, found := s.MemCache.Get(dbcache.GasConfigKey)
	if found {
		gasFeeValue = result.(string)
	} else {
		logx.Infof("fail to get gas config from cache")
		cfgGasFee, err := s.chainDb.SysConfigModel.GetSysConfigByName(types.SysGasFee)
		if err != nil {
			logx.Errorf("cannot find gas asset: %s", err.Error())
			return nil, errors.New("invalid gas fee asset")
		}
		gasFeeValue = cfgGasFee.Value
		s.MemCache.SetWithTTL(dbcache.GasConfigKey, gasFeeValue, 0, time.Duration(15)*time.Minute)
	}
	m := make(map[uint32]map[int]int64)
	err := json.Unmarshal([]byte(gasFeeValue), &m)
	if err != nil {
		logx.Errorf("fail to unmarshal gas fee config, err: %s", err.Error())
		return nil, errors.New("internal error")
	}
	return m, nil
}

func (c *StateDB) UpdatePrunedBlockHeight(latestBlock int64) {
	c.mainLock.Lock()
	if c.prunedBlockHeight < latestBlock {
		c.prunedBlockHeight = latestBlock
	}
	c.mainLock.Unlock()
}

func (c *StateDB) GetPrunedBlockHeight() int64 {
	c.mainLock.RLock()
	defer c.mainLock.RUnlock()
	return c.prunedBlockHeight
}

func (s *StateDB) Close() {
	sqlDB, err := s.chainDb.DB.DB()
	if err == nil && sqlDB != nil {
		err = sqlDB.Close()
	}
	if err != nil {
		logx.Errorf("close db error: %s", err.Error())
	}

	err = s.redisCache.Close()
	if err != nil {
		logx.Errorf("close redis error: %s", err.Error())
	}

	err = s.TreeCtx.TreeDB.Close()
	if err != nil {
		logx.Errorf("close treedb error: %s", err.Error())
	}
}<|MERGE_RESOLUTION|>--- conflicted
+++ resolved
@@ -588,7 +588,6 @@
 			pendingNftItem = append(pendingNftItem, bsmt.Item{Key: uint64(result.index), Val: result.leaf})
 		}
 	}
-<<<<<<< HEAD
 	stateDataCopy.pendingAccountSmtItem = pendingAccountItem
 	stateDataCopy.pendingNftSmtItem = pendingNftItem
 	return nil
@@ -611,27 +610,16 @@
 		resultChan <- &treeUpdateResp{
 			role: nftTreeRole,
 			err:  s.NftTree.MultiSet(stateDataCopy.pendingNftSmtItem),
-=======
-	for _, accountItem := range pendingAccountItem {
-		err := s.AccountTree.Set(accountItem.Key, accountItem.Val)
-		if err != nil {
-			return err
->>>>>>> 5a1570b4
-		}
-	}
-
-<<<<<<< HEAD
+		}
+	})
+	if err != nil {
+		return err
+	}
+
 	for i := 0; i < 2; i++ {
 		result := <-resultChan
 		if result.err != nil {
 			return fmt.Errorf("update %s tree failed, %v", result.role, result.err)
-=======
-	for _, ntfItem := range pendingNftItem {
-		err := s.NftTree.Set(ntfItem.Key, ntfItem.Val)
-		if err != nil {
-			fmt.Errorf("update %s tree failed, %v", ntfItem.Key, ntfItem.Val)
-			return err
->>>>>>> 5a1570b4
 		}
 	}
 	s.Metrics.AccountTreeMultiSetGauge.Set(float64(time.Since(start).Milliseconds()))
@@ -668,18 +656,10 @@
 	}
 	s.Metrics.AccountTreeGauge.WithLabelValues("for_assets").Set(float64(time.Since(start).Milliseconds()))
 
-<<<<<<< HEAD
 	start = time.Now()
 	err := s.AccountAssetTrees.Get(accountIndex).MultiSet(pendingUpdateAssetItem)
 	if err != nil {
 		return accountIndex, nil, fmt.Errorf("update asset tree failed: %v", err)
-=======
-	for _, item := range pendingUpdateAssetItem {
-		err := s.AccountAssetTrees.Get(accountIndex).Set(item.Key, item.Val)
-		if err != nil {
-			return accountIndex, nil, fmt.Errorf("update asset tree failed: %v", err)
-		}
->>>>>>> 5a1570b4
 	}
 	s.Metrics.AccountTreeGauge.WithLabelValues("multiSet").Set(float64(time.Since(start).Milliseconds()))
 
@@ -800,11 +780,6 @@
 	if found {
 		return result.(int64), nil
 	}
-<<<<<<< HEAD
-=======
-	logx.Infof("fail to get gas account from cache, error: %s", err.Error())
-
->>>>>>> 5a1570b4
 	gasAccountConfig, err := s.chainDb.SysConfigModel.GetSysConfigByName(types.GasAccountIndex)
 	if err != nil {
 		logx.Errorf("cannot find config for: %s", types.GasAccountIndex)
