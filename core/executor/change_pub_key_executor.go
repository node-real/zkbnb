--- conflicted
+++ resolved
@@ -5,10 +5,7 @@
 	"encoding/json"
 	"errors"
 	"github.com/bnb-chain/zkbnb-crypto/ffmath"
-<<<<<<< HEAD
 	"github.com/bnb-chain/zkbnb/dao/account"
-=======
->>>>>>> f20e1c55
 	"github.com/zeromicro/go-zero/core/logx"
 
 	"github.com/bnb-chain/zkbnb-crypto/wasm/txtypes"
@@ -71,8 +68,10 @@
 	if err != nil {
 		return err
 	}
-
-	fromAccount.PublicKey = txInfo.PubKey
+	pk := new(eddsa.PublicKey)
+	pk.A.X.SetBytes(txInfo.PubKeyX)
+	pk.A.Y.SetBytes(txInfo.PubKeyY)
+	fromAccount.PublicKey = common.Bytes2Hex(pk.Bytes())
 	fromAccount.AssetInfo[txInfo.GasFeeAssetId].Balance = ffmath.Sub(fromAccount.AssetInfo[txInfo.GasFeeAssetId].Balance, txInfo.GasFeeAssetAmount)
 	fromAccount.Nonce++
 	fromAccount.Status = account.AccountStatusConfirmed
@@ -89,7 +88,9 @@
 	var buf bytes.Buffer
 	buf.WriteByte(uint8(types.TxTypeChangePubKey))
 	buf.Write(common2.Uint32ToBytes(uint32(txInfo.AccountIndex)))
-	buf.Write(common2.PubKeyStrToBytes(txInfo.PubKey))
+	// because we can get Y from X, so we only need to store X is enough
+	buf.Write(common2.PrefixPaddingBufToChunkSize(txInfo.PubKeyX))
+	buf.Write(common2.PrefixPaddingBufToChunkSize(txInfo.PubKeyY))
 	buf.Write(common2.AddressStrToBytes(txInfo.L1Address))
 	buf.Write(common2.Uint32ToBytes(uint32(txInfo.Nonce)))
 	buf.Write(common2.Uint16ToBytes(uint16(txInfo.GasFeeAssetId)))
@@ -131,6 +132,10 @@
 
 	txDetails := make([]*tx.TxDetail, 0, 3)
 
+	pk := new(eddsa.PublicKey)
+	pk.A.X.SetBytes(txInfo.PubKeyX)
+	pk.A.Y.SetBytes(txInfo.PubKeyY)
+	publicKey := common.Bytes2Hex(pk.Bytes())
 	// from account collection nonce
 	order := int64(0)
 	accountOrder := int64(0)
@@ -140,13 +145,13 @@
 		AccountIndex:    txInfo.AccountIndex,
 		L1Address:       fromAccount.L1Address,
 		Balance:         fromAccount.PublicKey,
-		BalanceDelta:    txInfo.PubKey,
+		BalanceDelta:    publicKey,
 		Order:           order,
 		Nonce:           fromAccount.Nonce,
 		AccountOrder:    accountOrder,
 		CollectionNonce: fromAccount.CollectionNonce,
 	})
-	fromAccount.PublicKey = txInfo.PubKey
+	fromAccount.PublicKey = publicKey
 
 	// from account gas
 	order++
