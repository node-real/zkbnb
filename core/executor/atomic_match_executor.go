--- conflicted
+++ resolved
@@ -251,219 +251,4 @@
 	e.tx.AssetId = e.txInfo.BuyOffer.AssetId
 	e.tx.TxAmount = e.txInfo.BuyOffer.AssetAmount.String()
 	return e.BaseExecutor.GetExecutedTx()
-}
-
-<<<<<<< HEAD
-func (e *AtomicMatchExecutor) GenerateMempoolTx() (*mempool.MempoolTx, error) {
-	hash, err := e.txInfo.Hash(mimc.NewMiMC())
-	if err != nil {
-		return nil, err
-	}
-	txHash := common.Bytes2Hex(hash)
-
-	mempoolTx := &mempool.MempoolTx{
-		TxHash:        txHash,
-		TxType:        e.tx.TxType,
-		GasFeeAssetId: e.txInfo.GasFeeAssetId,
-		GasFee:        e.txInfo.GasFeeAssetAmount.String(),
-		NftIndex:      types.NilNftIndex,
-		PairIndex:     types.NilPairIndex,
-		AssetId:       e.txInfo.BuyOffer.AssetId,
-		TxAmount:      e.txInfo.BuyOffer.AssetAmount.String(),
-		Memo:          "",
-		AccountIndex:  e.txInfo.AccountIndex,
-		Nonce:         e.txInfo.Nonce,
-		ExpiredAt:     e.txInfo.ExpiredAt,
-		L2BlockHeight: types.NilBlockHeight,
-		Status:        mempool.PendingTxStatus,
-		TxInfo:        e.tx.TxInfo,
-	}
-	return mempoolTx, nil
-=======
-func (e *AtomicMatchExecutor) GenerateTxDetails() ([]*tx.TxDetail, error) {
-	bc := e.bc
-	txInfo := e.txInfo
-	matchNft := bc.StateDB().NftMap[txInfo.SellOffer.NftIndex]
-
-	copiedAccounts, err := e.bc.StateDB().DeepCopyAccounts([]int64{txInfo.AccountIndex, txInfo.GasAccountIndex,
-		txInfo.SellOffer.AccountIndex, txInfo.BuyOffer.AccountIndex, matchNft.CreatorAccountIndex})
-	if err != nil {
-		return nil, err
-	}
-	fromAccount := copiedAccounts[txInfo.AccountIndex]
-	buyAccount := copiedAccounts[txInfo.BuyOffer.AccountIndex]
-	sellAccount := copiedAccounts[txInfo.SellOffer.AccountIndex]
-	creatorAccount := copiedAccounts[matchNft.CreatorAccountIndex]
-	gasAccount := copiedAccounts[txInfo.GasAccountIndex]
-
-	txDetails := make([]*tx.TxDetail, 0, 9)
-
-	// from account gas asset
-	order := int64(0)
-	accountOrder := int64(0)
-	txDetails = append(txDetails, &tx.TxDetail{
-		AssetId:      txInfo.GasFeeAssetId,
-		AssetType:    types.FungibleAssetType,
-		AccountIndex: txInfo.AccountIndex,
-		AccountName:  fromAccount.AccountName,
-		Balance:      fromAccount.AssetInfo[txInfo.GasFeeAssetId].String(),
-		BalanceDelta: types.ConstructAccountAsset(
-			txInfo.GasFeeAssetId, ffmath.Neg(txInfo.GasFeeAssetAmount), types.ZeroBigInt, types.ZeroBigInt).String(),
-		Order:           order,
-		AccountOrder:    accountOrder,
-		Nonce:           fromAccount.Nonce,
-		CollectionNonce: fromAccount.CollectionNonce,
-	})
-	fromAccount.AssetInfo[txInfo.GasFeeAssetId].Balance = ffmath.Sub(fromAccount.AssetInfo[txInfo.GasFeeAssetId].Balance, txInfo.GasFeeAssetAmount)
-
-	// buyer asset A
-	order++
-	accountOrder++
-	txDetails = append(txDetails, &tx.TxDetail{
-		AssetId:      txInfo.BuyOffer.AssetId,
-		AssetType:    types.FungibleAssetType,
-		AccountIndex: txInfo.BuyOffer.AccountIndex,
-		AccountName:  buyAccount.AccountName,
-		Balance:      buyAccount.AssetInfo[txInfo.BuyOffer.AssetId].String(),
-		BalanceDelta: types.ConstructAccountAsset(
-			txInfo.BuyOffer.AssetId, ffmath.Neg(txInfo.BuyOffer.AssetAmount), types.ZeroBigInt, types.ZeroBigInt,
-		).String(),
-		Order:           order,
-		AccountOrder:    accountOrder,
-		Nonce:           buyAccount.Nonce,
-		CollectionNonce: buyAccount.CollectionNonce,
-	})
-	buyAccount.AssetInfo[txInfo.BuyOffer.AssetId].Balance = ffmath.Sub(buyAccount.AssetInfo[txInfo.BuyOffer.AssetId].Balance, txInfo.BuyOffer.AssetAmount)
-
-	// buy offer
-	order++
-	buyOffer := buyAccount.AssetInfo[e.buyOfferAssetId].OfferCanceledOrFinalized
-	buyOffer = new(big.Int).SetBit(buyOffer, int(e.buyOfferIndex), 1)
-	txDetails = append(txDetails, &tx.TxDetail{
-		AssetId:      e.buyOfferAssetId,
-		AssetType:    types.FungibleAssetType,
-		AccountIndex: txInfo.BuyOffer.AccountIndex,
-		AccountName:  buyAccount.AccountName,
-		Balance:      buyAccount.AssetInfo[e.buyOfferAssetId].String(),
-		BalanceDelta: types.ConstructAccountAsset(
-			e.buyOfferAssetId, types.ZeroBigInt, types.ZeroBigInt, buyOffer).String(),
-		Order:           order,
-		AccountOrder:    accountOrder,
-		Nonce:           buyAccount.Nonce,
-		CollectionNonce: buyAccount.CollectionNonce,
-	})
-	buyAccount.AssetInfo[e.buyOfferAssetId].OfferCanceledOrFinalized = buyOffer
-
-	// seller asset A
-	order++
-	accountOrder++
-	sellDeltaAmount := ffmath.Sub(txInfo.SellOffer.AssetAmount, ffmath.Add(txInfo.TreasuryAmount, txInfo.CreatorAmount))
-	txDetails = append(txDetails, &tx.TxDetail{
-		AssetId:      txInfo.SellOffer.AssetId,
-		AssetType:    types.FungibleAssetType,
-		AccountIndex: txInfo.SellOffer.AccountIndex,
-		AccountName:  sellAccount.AccountName,
-		Balance:      sellAccount.AssetInfo[txInfo.SellOffer.AssetId].String(),
-		BalanceDelta: types.ConstructAccountAsset(
-			txInfo.SellOffer.AssetId, sellDeltaAmount, types.ZeroBigInt, types.ZeroBigInt,
-		).String(),
-		Order:           order,
-		AccountOrder:    accountOrder,
-		Nonce:           sellAccount.Nonce,
-		CollectionNonce: sellAccount.CollectionNonce,
-	})
-	sellAccount.AssetInfo[txInfo.SellOffer.AssetId].Balance = ffmath.Add(sellAccount.AssetInfo[txInfo.SellOffer.AssetId].Balance, sellDeltaAmount)
-
-	// sell offer
-	order++
-	sellOffer := sellAccount.AssetInfo[e.sellOfferAssetId].OfferCanceledOrFinalized
-	sellOffer = new(big.Int).SetBit(sellOffer, int(e.sellOfferIndex), 1)
-	txDetails = append(txDetails, &tx.TxDetail{
-		AssetId:      e.sellOfferAssetId,
-		AssetType:    types.FungibleAssetType,
-		AccountIndex: txInfo.SellOffer.AccountIndex,
-		AccountName:  sellAccount.AccountName,
-		Balance:      sellAccount.AssetInfo[e.sellOfferAssetId].String(),
-		BalanceDelta: types.ConstructAccountAsset(
-			e.sellOfferAssetId, types.ZeroBigInt, types.ZeroBigInt, sellOffer).String(),
-		Order:           order,
-		AccountOrder:    accountOrder,
-		Nonce:           sellAccount.Nonce,
-		CollectionNonce: sellAccount.CollectionNonce,
-	})
-	sellAccount.AssetInfo[e.sellOfferAssetId].OfferCanceledOrFinalized = sellOffer
-
-	// creator fee
-	order++
-	accountOrder++
-	txDetails = append(txDetails, &tx.TxDetail{
-		AssetId:      txInfo.BuyOffer.AssetId,
-		AssetType:    types.FungibleAssetType,
-		AccountIndex: matchNft.CreatorAccountIndex,
-		AccountName:  creatorAccount.AccountName,
-		Balance:      creatorAccount.AssetInfo[txInfo.BuyOffer.AssetId].String(),
-		BalanceDelta: types.ConstructAccountAsset(
-			txInfo.BuyOffer.AssetId, txInfo.CreatorAmount, types.ZeroBigInt, types.ZeroBigInt,
-		).String(),
-		Order:           order,
-		AccountOrder:    accountOrder,
-		Nonce:           creatorAccount.Nonce,
-		CollectionNonce: creatorAccount.CollectionNonce,
-	})
-	creatorAccount.AssetInfo[txInfo.BuyOffer.AssetId].Balance = ffmath.Add(creatorAccount.AssetInfo[txInfo.BuyOffer.AssetId].Balance, txInfo.CreatorAmount)
-
-	// nft info
-	order++
-	txDetails = append(txDetails, &tx.TxDetail{
-		AssetId:      matchNft.NftIndex,
-		AssetType:    types.NftAssetType,
-		AccountIndex: types.NilAccountIndex,
-		AccountName:  types.NilAccountName,
-		Balance: types.ConstructNftInfo(matchNft.NftIndex, matchNft.CreatorAccountIndex, matchNft.OwnerAccountIndex,
-			matchNft.NftContentHash, matchNft.NftL1TokenId, matchNft.NftL1Address, matchNft.CreatorTreasuryRate, matchNft.CollectionId).String(),
-		BalanceDelta: types.ConstructNftInfo(matchNft.NftIndex, matchNft.CreatorAccountIndex, txInfo.BuyOffer.AccountIndex,
-			matchNft.NftContentHash, matchNft.NftL1TokenId, matchNft.NftL1Address, matchNft.CreatorTreasuryRate, matchNft.CollectionId).String(),
-		Order:           order,
-		AccountOrder:    types.NilAccountOrder,
-		Nonce:           0,
-		CollectionNonce: 0,
-	})
-
-	// gas account asset A - treasury fee
-	order++
-	accountOrder++
-	txDetails = append(txDetails, &tx.TxDetail{
-		AssetId:      txInfo.BuyOffer.AssetId,
-		AssetType:    types.FungibleAssetType,
-		AccountIndex: txInfo.GasAccountIndex,
-		AccountName:  gasAccount.AccountName,
-		Balance:      gasAccount.AssetInfo[txInfo.BuyOffer.AssetId].String(),
-		BalanceDelta: types.ConstructAccountAsset(
-			txInfo.BuyOffer.AssetId, txInfo.TreasuryAmount, types.ZeroBigInt, types.ZeroBigInt).String(),
-		Order:           order,
-		AccountOrder:    accountOrder,
-		Nonce:           gasAccount.Nonce,
-		CollectionNonce: gasAccount.CollectionNonce,
-	})
-	gasAccount.AssetInfo[txInfo.BuyOffer.AssetId].Balance = ffmath.Add(gasAccount.AssetInfo[txInfo.BuyOffer.AssetId].Balance, txInfo.TreasuryAmount)
-
-	// gas account asset gas
-	order++
-	txDetails = append(txDetails, &tx.TxDetail{
-		AssetId:      txInfo.GasFeeAssetId,
-		AssetType:    types.FungibleAssetType,
-		AccountIndex: txInfo.GasAccountIndex,
-		AccountName:  gasAccount.AccountName,
-		Balance:      gasAccount.AssetInfo[txInfo.GasFeeAssetId].String(),
-		BalanceDelta: types.ConstructAccountAsset(
-			txInfo.GasFeeAssetId, txInfo.GasFeeAssetAmount, types.ZeroBigInt, types.ZeroBigInt).String(),
-		Order:           order,
-		AccountOrder:    accountOrder,
-		Nonce:           gasAccount.Nonce,
-		CollectionNonce: gasAccount.CollectionNonce,
-	})
-	gasAccount.AssetInfo[txInfo.GasFeeAssetId].Balance = ffmath.Add(gasAccount.AssetInfo[txInfo.GasFeeAssetId].Balance, txInfo.GasFeeAssetAmount)
-
-	return txDetails, nil
->>>>>>> 1d25dcce
 }