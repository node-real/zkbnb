package executor

import (
	"bytes"
	"encoding/json"
	"strconv"

	"github.com/zeromicro/go-zero/core/logx"

	"github.com/bnb-chain/zkbnb-crypto/ffmath"
	"github.com/bnb-chain/zkbnb-crypto/wasm/txtypes"
	common2 "github.com/bnb-chain/zkbnb/common"
	"github.com/bnb-chain/zkbnb/dao/tx"
	"github.com/bnb-chain/zkbnb/types"
)

type CreateCollectionExecutor struct {
	BaseExecutor

	TxInfo *txtypes.CreateCollectionTxInfo
}

func NewCreateCollectionExecutor(bc IBlockchain, tx *tx.Tx) (TxExecutor, error) {
	txInfo, err := types.ParseCreateCollectionTxInfo(tx.TxInfo)
	if err != nil {
		logx.Errorf("parse transfer tx failed: %s", err.Error())
		return nil, types.AppErrInvalidTxInfo
	}

	return &CreateCollectionExecutor{
		BaseExecutor: NewBaseExecutor(bc, tx, txInfo, false),
		TxInfo:       txInfo,
	}, nil
}

func NewCreateCollectionExecutorForDesert(bc IBlockchain, txInfo txtypes.TxInfo) (TxExecutor, error) {
	return &CreateCollectionExecutor{
		BaseExecutor: NewBaseExecutor(bc, nil, txInfo, true),
		TxInfo:       txInfo.(*txtypes.CreateCollectionTxInfo),
	}, nil
}

func (e *CreateCollectionExecutor) Prepare() error {
	txInfo := e.TxInfo

	// Mark the tree states that would be affected in this executor.
	e.MarkAccountAssetsDirty(txInfo.AccountIndex, []int64{txInfo.GasFeeAssetId})
	e.MarkAccountAssetsDirty(txInfo.GasAccountIndex, []int64{txInfo.GasFeeAssetId})
	err := e.BaseExecutor.Prepare()
	if err != nil {
		return err
	}

	// Set the right collection nonce to tx info.
	account, err := e.bc.StateDB().GetFormatAccount(txInfo.AccountIndex)
	if err != nil {
		return err
	}
	txInfo.CollectionId = account.CollectionNonce
	return nil
}

func (e *CreateCollectionExecutor) VerifyInputs(skipGasAmtChk, skipSigChk bool) error {
<<<<<<< HEAD
	txInfo := e.txInfo
=======
	txInfo := e.TxInfo
>>>>>>> 082e4962
	err := e.BaseExecutor.VerifyInputs(skipGasAmtChk, skipSigChk)
	if err != nil {
		return err
	}

	fromAccount, err := e.bc.StateDB().GetFormatAccount(txInfo.AccountIndex)
	if err != nil {
		return err
	}
	if fromAccount.AssetInfo[txInfo.GasFeeAssetId].Balance.Cmp(txInfo.GasFeeAssetAmount) < 0 {
		return types.AppErrBalanceNotEnough
	}

	return nil
}

func (e *CreateCollectionExecutor) ApplyTransaction() error {
	bc := e.bc
	txInfo := e.TxInfo

	fromAccount, err := bc.StateDB().GetFormatAccount(txInfo.AccountIndex)
	if err != nil {
		return err
	}

	// apply changes
	fromAccount.AssetInfo[txInfo.GasFeeAssetId].Balance = ffmath.Sub(fromAccount.AssetInfo[txInfo.GasFeeAssetId].Balance, txInfo.GasFeeAssetAmount)
	fromAccount.Nonce++
	fromAccount.CollectionNonce++

	stateCache := e.bc.StateDB()
	stateCache.SetPendingAccount(fromAccount.AccountIndex, fromAccount)
	stateCache.SetPendingGas(txInfo.GasFeeAssetId, txInfo.GasFeeAssetAmount)
	return e.BaseExecutor.ApplyTransaction()
}

func (e *CreateCollectionExecutor) GeneratePubData() error {
	txInfo := e.TxInfo

	var buf bytes.Buffer
	buf.WriteByte(uint8(types.TxTypeCreateCollection))
	buf.Write(common2.Uint32ToBytes(uint32(txInfo.AccountIndex)))
	buf.Write(common2.Uint16ToBytes(uint16(txInfo.CollectionId)))
	buf.Write(common2.Uint16ToBytes(uint16(txInfo.GasFeeAssetId)))
	packedFeeBytes, err := common2.FeeToPackedFeeBytes(txInfo.GasFeeAssetAmount)
	if err != nil {
		logx.Errorf("unable to convert amount to packed fee amount: %s", err.Error())
		return err
	}
	buf.Write(packedFeeBytes)

	pubData := common2.SuffixPaddingBuToPubdataSize(buf.Bytes())
	stateCache := e.bc.StateDB()
	stateCache.PubData = append(stateCache.PubData, pubData...)
	return nil
}

func (e *CreateCollectionExecutor) GetExecutedTx(fromApi bool) (*tx.Tx, error) {
	txInfoBytes, err := json.Marshal(e.TxInfo)
	if err != nil {
		logx.Errorf("unable to marshal tx, err: %s", err.Error())
		return nil, types.AppErrMarshalTxFailed
	}

	e.tx.TxInfo = string(txInfoBytes)
	e.tx.GasFeeAssetId = e.TxInfo.GasFeeAssetId
	e.tx.GasFee = e.TxInfo.GasFeeAssetAmount.String()
	e.tx.CollectionId = e.TxInfo.CollectionId
	e.tx.IsPartialUpdate = true
	return e.BaseExecutor.GetExecutedTx(fromApi)
}

func (e *CreateCollectionExecutor) GenerateTxDetails() ([]*tx.TxDetail, error) {
	txInfo := e.TxInfo

	copiedAccounts, err := e.bc.StateDB().DeepCopyAccounts([]int64{txInfo.AccountIndex, txInfo.GasAccountIndex})
	if err != nil {
		return nil, err
	}

	fromAccount := copiedAccounts[txInfo.AccountIndex]
	gasAccount := copiedAccounts[txInfo.GasAccountIndex]

	txDetails := make([]*tx.TxDetail, 0, 4)

	// from account collection nonce
	order := int64(0)
	accountOrder := int64(0)
	txDetails = append(txDetails, &tx.TxDetail{
		AssetId:         types.NilAssetId,
		AssetType:       types.CollectionNonceAssetType,
		AccountIndex:    txInfo.AccountIndex,
		L1Address:       fromAccount.L1Address,
		Balance:         strconv.FormatInt(fromAccount.CollectionNonce, 10),
		BalanceDelta:    strconv.FormatInt(fromAccount.CollectionNonce+1, 10),
		Order:           order,
		Nonce:           fromAccount.Nonce,
		AccountOrder:    accountOrder,
		CollectionNonce: fromAccount.CollectionNonce,
		PublicKey:       fromAccount.PublicKey,
	})
	fromAccount.CollectionNonce = fromAccount.CollectionNonce + 1

	// from account gas
	order++
	txDetails = append(txDetails, &tx.TxDetail{
		AssetId:      txInfo.GasFeeAssetId,
		AssetType:    types.FungibleAssetType,
		AccountIndex: txInfo.AccountIndex,
		L1Address:    fromAccount.L1Address,
		Balance:      fromAccount.AssetInfo[txInfo.GasFeeAssetId].String(),
		BalanceDelta: types.ConstructAccountAsset(
			txInfo.GasFeeAssetId,
			ffmath.Neg(txInfo.GasFeeAssetAmount),
			types.ZeroBigInt,
		).String(),
		Order:           order,
		Nonce:           fromAccount.Nonce,
		AccountOrder:    accountOrder,
		CollectionNonce: fromAccount.CollectionNonce,
		PublicKey:       fromAccount.PublicKey,
	})
	fromAccount.AssetInfo[txInfo.GasFeeAssetId].Balance = ffmath.Sub(fromAccount.AssetInfo[txInfo.GasFeeAssetId].Balance, txInfo.GasFeeAssetAmount)
	if fromAccount.AssetInfo[txInfo.GasFeeAssetId].Balance.Cmp(types.ZeroBigInt) < 0 {
		return nil, types.AppErrInsufficientGasFeeBalance
	}

	// gas account gas asset
	order++
	accountOrder++
	txDetails = append(txDetails, &tx.TxDetail{
		AssetId:      txInfo.GasFeeAssetId,
		AssetType:    types.FungibleAssetType,
		AccountIndex: txInfo.GasAccountIndex,
		L1Address:    gasAccount.L1Address,
		Balance:      gasAccount.AssetInfo[txInfo.GasFeeAssetId].String(),
		BalanceDelta: types.ConstructAccountAsset(
			txInfo.GasFeeAssetId,
			txInfo.GasFeeAssetAmount,
			types.ZeroBigInt,
		).String(),
		Order:        order,
		Nonce:        gasAccount.Nonce,
		AccountOrder: accountOrder,
		IsGas:        true,
		PublicKey:    gasAccount.PublicKey,
	})
	return txDetails, nil
}<|MERGE_RESOLUTION|>--- conflicted
+++ resolved
@@ -61,11 +61,7 @@
 }
 
 func (e *CreateCollectionExecutor) VerifyInputs(skipGasAmtChk, skipSigChk bool) error {
-<<<<<<< HEAD
-	txInfo := e.txInfo
-=======
-	txInfo := e.TxInfo
->>>>>>> 082e4962
+	txInfo := e.TxInfo
 	err := e.BaseExecutor.VerifyInputs(skipGasAmtChk, skipSigChk)
 	if err != nil {
 		return err
