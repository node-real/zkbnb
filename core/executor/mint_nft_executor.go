package executor

import (
	"bytes"
	"encoding/json"
	"github.com/ethereum/go-ethereum/common"
	"github.com/zeromicro/go-zero/core/logx"

	"github.com/bnb-chain/zkbnb-crypto/ffmath"
	"github.com/bnb-chain/zkbnb-crypto/wasm/txtypes"
	common2 "github.com/bnb-chain/zkbnb/common"
	"github.com/bnb-chain/zkbnb/dao/nft"
	"github.com/bnb-chain/zkbnb/dao/tx"
	"github.com/bnb-chain/zkbnb/types"
)

type MintNftExecutor struct {
	BaseExecutor

	TxInfo *txtypes.MintNftTxInfo
}

func NewMintNftExecutor(bc IBlockchain, tx *tx.Tx) (TxExecutor, error) {
	txInfo, err := types.ParseMintNftTxInfo(tx.TxInfo)
	if err != nil {
		logx.Errorf("parse transfer tx failed: %s", err.Error())
		return nil, types.AppErrInvalidTxInfo
	}

	return &MintNftExecutor{
		BaseExecutor: NewBaseExecutor(bc, tx, txInfo, false),
		TxInfo:       txInfo,
	}, nil
}

func NewMintNftExecutorForDesert(bc IBlockchain, txInfo txtypes.TxInfo) (TxExecutor, error) {
	return &MintNftExecutor{
		BaseExecutor: NewBaseExecutor(bc, nil, txInfo, true),
		TxInfo:       txInfo.(*txtypes.MintNftTxInfo),
	}, nil
}

func (e *MintNftExecutor) Prepare() error {
	txInfo := e.TxInfo
	if !e.bc.StateDB().IsFromApi {
		if !e.isDesertExit {
			// Set the right nft index for tx info.
			if e.tx.Rollback == false {
				nextNftIndex := e.bc.StateDB().GetNextNftIndex()
				txInfo.NftIndex = nextNftIndex
			} else {
				//for rollback
				nextNftIndex := e.tx.NftIndex
				txInfo.NftIndex = nextNftIndex
			}
		}
		// Mark the tree states that would be affected in this executor.
		e.MarkNftDirty(txInfo.NftIndex)
	}

	e.MarkAccountAssetsDirty(txInfo.CreatorAccountIndex, []int64{txInfo.GasFeeAssetId})
	e.MarkAccountAssetsDirty(txInfo.GasAccountIndex, []int64{txInfo.GasFeeAssetId})
	e.MarkAccountAssetsDirty(txInfo.ToAccountIndex, []int64{})
	return e.BaseExecutor.Prepare()
}

func (e *MintNftExecutor) VerifyInputs(skipGasAmtChk, skipSigChk bool) error {
<<<<<<< HEAD
	txInfo := e.txInfo
=======
	txInfo := e.TxInfo
>>>>>>> 082e4962
	if err := e.Validate(); err != nil {
		return err
	}
	//if txInfo.CreatorAccountIndex != txInfo.ToAccountIndex {
	//	return types.AppErrInvalidToAccount
	//}
	err := e.BaseExecutor.VerifyInputs(skipGasAmtChk, skipSigChk)
	if err != nil {
		return err
	}

	if txInfo.NftContentType != 0 && txInfo.NftContentType != 1 {
		return types.AppErrInvalidNftContentType
	}

	if !e.bc.StateDB().IsFromApi {
		nftContentHashLen := len(common.FromHex(txInfo.NftContentHash))
		if nftContentHashLen < 1 || nftContentHashLen > 32 {
			return types.AppErrInvalidNftContenthash
		}
	}

	creatorAccount, err := e.bc.StateDB().GetFormatAccount(txInfo.CreatorAccountIndex)
	if err != nil {
		return err
	}
	if creatorAccount.CollectionNonce <= txInfo.NftCollectionId {
		return types.AppErrInvalidCollectionId
	}
	if creatorAccount.AssetInfo[txInfo.GasFeeAssetId].Balance.Cmp(txInfo.GasFeeAssetAmount) < 0 {
		return types.AppErrBalanceNotEnough
	}

	toAccount, err := e.bc.StateDB().GetFormatAccount(txInfo.ToAccountIndex)
	if err != nil {
		return err
	}
	if txInfo.ToL1Address != toAccount.L1Address {
		return types.AppErrInvalidToAddress
	}

	return nil
}

func (e *MintNftExecutor) ApplyTransaction() error {
	bc := e.bc
	txInfo := e.TxInfo

	// apply changes
	creatorAccount, err := bc.StateDB().GetFormatAccount(txInfo.CreatorAccountIndex)
	if err != nil {
		return err
	}

	creatorAccount.AssetInfo[txInfo.GasFeeAssetId].Balance = ffmath.Sub(creatorAccount.AssetInfo[txInfo.GasFeeAssetId].Balance, txInfo.GasFeeAssetAmount)
	creatorAccount.Nonce++
	stateCache := e.bc.StateDB()
	stateCache.SetPendingAccount(txInfo.CreatorAccountIndex, creatorAccount)
	stateCache.SetPendingNft(txInfo.NftIndex, &nft.L2Nft{
		NftIndex:            txInfo.NftIndex,
		CreatorAccountIndex: txInfo.CreatorAccountIndex,
		OwnerAccountIndex:   txInfo.ToAccountIndex,
		NftContentHash:      txInfo.NftContentHash,
		RoyaltyRate:         txInfo.RoyaltyRate,
		CollectionId:        txInfo.NftCollectionId,
		NftContentType:      txInfo.NftContentType,
	})
	stateCache.SetPendingGas(txInfo.GasFeeAssetId, txInfo.GasFeeAssetAmount)
	if !e.isDesertExit {
		if e.tx.Rollback == false {
			e.bc.StateDB().UpdateNftIndex(txInfo.NftIndex)
		}
	}
	return e.BaseExecutor.ApplyTransaction()
}

func (e *MintNftExecutor) GeneratePubData() error {
	txInfo := e.TxInfo

	var buf bytes.Buffer
	buf.WriteByte(uint8(types.TxTypeMintNft))
	buf.Write(common2.Uint32ToBytes(uint32(txInfo.CreatorAccountIndex)))
	buf.Write(common2.Uint32ToBytes(uint32(txInfo.ToAccountIndex)))
	buf.Write(common2.Uint40ToBytes(txInfo.NftIndex))
	buf.Write(common2.Uint16ToBytes(uint16(txInfo.GasFeeAssetId)))
	packedFeeBytes, err := common2.FeeToPackedFeeBytes(txInfo.GasFeeAssetAmount)
	if err != nil {
		logx.Errorf("[ConvertTxToDepositPubData] unable to convert amount to packed fee amount: %s", err.Error())
		return err
	}
	buf.Write(packedFeeBytes)
	buf.Write(common2.Uint16ToBytes(uint16(txInfo.RoyaltyRate)))
	buf.Write(common2.Uint16ToBytes(uint16(txInfo.NftCollectionId)))
	buf.Write(common2.PrefixPaddingBufToChunkSize(common.FromHex(txInfo.NftContentHash)))
	buf.WriteByte(uint8(txInfo.NftContentType))

	pubData := common2.SuffixPaddingBuToPubdataSize(buf.Bytes())

	stateCache := e.bc.StateDB()
	stateCache.PubData = append(stateCache.PubData, pubData...)
	return nil
}

func (e *MintNftExecutor) GetExecutedTx(fromApi bool) (*tx.Tx, error) {
	txInfoBytes, err := json.Marshal(e.TxInfo)
	if err != nil {
		logx.Errorf("unable to marshal tx, err: %s", err.Error())
		return nil, types.AppErrMarshalTxFailed
	}

	e.tx.TxInfo = string(txInfoBytes)
	e.tx.GasFeeAssetId = e.TxInfo.GasFeeAssetId
	e.tx.GasFee = e.TxInfo.GasFeeAssetAmount.String()
	e.tx.NftIndex = e.TxInfo.NftIndex
	e.tx.IsPartialUpdate = true
	return e.BaseExecutor.GetExecutedTx(fromApi)
}

func (e *MintNftExecutor) GenerateTxDetails() ([]*tx.TxDetail, error) {
	txInfo := e.TxInfo

	copiedAccounts, err := e.bc.StateDB().DeepCopyAccounts([]int64{txInfo.CreatorAccountIndex, txInfo.ToAccountIndex, txInfo.GasAccountIndex})
	if err != nil {
		return nil, err
	}

	creatorAccount := copiedAccounts[txInfo.CreatorAccountIndex]
	toAccount := copiedAccounts[txInfo.ToAccountIndex]
	gasAccount := copiedAccounts[txInfo.GasAccountIndex]

	txDetails := make([]*tx.TxDetail, 0, 4)

	// from account gas asset
	order := int64(0)
	accountOrder := int64(0)
	txDetails = append(txDetails, &tx.TxDetail{
		AssetId:      txInfo.GasFeeAssetId,
		AssetType:    types.FungibleAssetType,
		AccountIndex: txInfo.CreatorAccountIndex,
		L1Address:    creatorAccount.L1Address,
		Balance:      creatorAccount.AssetInfo[txInfo.GasFeeAssetId].String(),
		BalanceDelta: types.ConstructAccountAsset(
			txInfo.GasFeeAssetId,
			ffmath.Neg(txInfo.GasFeeAssetAmount),
			types.ZeroBigInt,
		).String(),
		Order:           order,
		Nonce:           creatorAccount.Nonce,
		AccountOrder:    accountOrder,
		CollectionNonce: creatorAccount.CollectionNonce,
		PublicKey:       creatorAccount.PublicKey,
	})
	creatorAccount.AssetInfo[txInfo.GasFeeAssetId].Balance = ffmath.Sub(creatorAccount.AssetInfo[txInfo.GasFeeAssetId].Balance, txInfo.GasFeeAssetAmount)
	if creatorAccount.AssetInfo[txInfo.GasFeeAssetId].Balance.Cmp(types.ZeroBigInt) < 0 {
		return nil, types.AppErrInsufficientGasFeeBalance
	}

	// to account empty delta
	order++
	accountOrder++
	txDetails = append(txDetails, &tx.TxDetail{
		AssetId:      txInfo.GasFeeAssetId,
		AssetType:    types.FungibleAssetType,
		AccountIndex: txInfo.ToAccountIndex,
		L1Address:    toAccount.L1Address,
		Balance:      toAccount.AssetInfo[txInfo.GasFeeAssetId].String(),
		BalanceDelta: types.ConstructAccountAsset(
			txInfo.GasFeeAssetId,
			types.ZeroBigInt,
			types.ZeroBigInt,
		).String(),
		Order:           order,
		Nonce:           toAccount.Nonce,
		AccountOrder:    accountOrder,
		CollectionNonce: toAccount.CollectionNonce,
		PublicKey:       toAccount.PublicKey,
	})

	// to account nft delta
	oldNftInfo := types.EmptyNftInfo(txInfo.NftIndex)
	newNftInfo := &types.NftInfo{
		NftIndex:            txInfo.NftIndex,
		CreatorAccountIndex: txInfo.CreatorAccountIndex,
		OwnerAccountIndex:   txInfo.ToAccountIndex,
		NftContentHash:      txInfo.NftContentHash,
		RoyaltyRate:         txInfo.RoyaltyRate,
		CollectionId:        txInfo.NftCollectionId,
		NftContentType:      txInfo.NftContentType,
	}
	order++
	txDetails = append(txDetails, &tx.TxDetail{
		AssetId:         txInfo.NftIndex,
		AssetType:       types.NftAssetType,
		AccountIndex:    txInfo.ToAccountIndex,
		L1Address:       toAccount.L1Address,
		Balance:         oldNftInfo.String(),
		BalanceDelta:    newNftInfo.String(),
		Order:           order,
		Nonce:           toAccount.Nonce,
		AccountOrder:    types.NilAccountOrder,
		CollectionNonce: toAccount.CollectionNonce,
		PublicKey:       toAccount.PublicKey,
	})

	// gas account gas asset
	order++
	accountOrder++
	txDetails = append(txDetails, &tx.TxDetail{
		AssetId:      txInfo.GasFeeAssetId,
		AssetType:    types.FungibleAssetType,
		AccountIndex: txInfo.GasAccountIndex,
		L1Address:    gasAccount.L1Address,
		Balance:      gasAccount.AssetInfo[txInfo.GasFeeAssetId].String(),
		BalanceDelta: types.ConstructAccountAsset(
			txInfo.GasFeeAssetId,
			txInfo.GasFeeAssetAmount,
			types.ZeroBigInt,
		).String(),
		Order:           order,
		Nonce:           gasAccount.Nonce,
		AccountOrder:    accountOrder,
		CollectionNonce: gasAccount.CollectionNonce,
		IsGas:           true,
		PublicKey:       gasAccount.PublicKey,
	})
	return txDetails, nil
}

func (e *MintNftExecutor) Validate() error {
<<<<<<< HEAD
	if len(e.txInfo.MetaData) > 2000 {
		return types.AppErrInvalidMetaData.RefineError(2000)
	}
	if len(e.txInfo.MutableAttributes) > 2000 {
=======
	if len(e.TxInfo.MetaData) > 2000 {
		return types.AppErrInvalidMetaData.RefineError(2000)
	}
	if len(e.TxInfo.MutableAttributes) > 2000 {
>>>>>>> 082e4962
		return types.AppErrInvalidMutableAttributes.RefineError(2000)
	}
	return nil
}<|MERGE_RESOLUTION|>--- conflicted
+++ resolved
@@ -65,11 +65,7 @@
 }
 
 func (e *MintNftExecutor) VerifyInputs(skipGasAmtChk, skipSigChk bool) error {
-<<<<<<< HEAD
-	txInfo := e.txInfo
-=======
-	txInfo := e.TxInfo
->>>>>>> 082e4962
+	txInfo := e.TxInfo
 	if err := e.Validate(); err != nil {
 		return err
 	}
@@ -299,17 +295,10 @@
 }
 
 func (e *MintNftExecutor) Validate() error {
-<<<<<<< HEAD
-	if len(e.txInfo.MetaData) > 2000 {
-		return types.AppErrInvalidMetaData.RefineError(2000)
-	}
-	if len(e.txInfo.MutableAttributes) > 2000 {
-=======
 	if len(e.TxInfo.MetaData) > 2000 {
 		return types.AppErrInvalidMetaData.RefineError(2000)
 	}
 	if len(e.TxInfo.MutableAttributes) > 2000 {
->>>>>>> 082e4962
 		return types.AppErrInvalidMutableAttributes.RefineError(2000)
 	}
 	return nil
