--- conflicted
+++ resolved
@@ -4,12 +4,7 @@
 	"bytes"
 	"context"
 	"encoding/json"
-<<<<<<< HEAD
-	"github.com/consensys/gnark-crypto/ecc/bn254/fr/mimc"
-	"github.com/ethereum/go-ethereum/common"
-=======
 
->>>>>>> 1d25dcce
 	"github.com/pkg/errors"
 	"github.com/zeromicro/go-zero/core/logx"
 
@@ -143,116 +138,4 @@
 	e.tx.AssetId = e.txInfo.AssetId
 	e.tx.TxAmount = e.txInfo.AssetAmount.String()
 	return e.BaseExecutor.GetExecutedTx()
-}
-
-<<<<<<< HEAD
-func (e *TransferExecutor) GenerateMempoolTx() (*mempool.MempoolTx, error) {
-	hash, err := e.txInfo.Hash(mimc.NewMiMC())
-	if err != nil {
-		return nil, err
-	}
-	txHash := common.Bytes2Hex(hash)
-
-	mempoolTx := &mempool.MempoolTx{
-		TxHash:        txHash,
-		TxType:        e.tx.TxType,
-		GasFeeAssetId: e.txInfo.GasFeeAssetId,
-		GasFee:        e.txInfo.GasFeeAssetAmount.String(),
-		NftIndex:      types.NilNftIndex,
-		PairIndex:     types.NilPairIndex,
-		AssetId:       types.NilAssetId,
-		TxAmount:      e.txInfo.AssetAmount.String(),
-		Memo:          e.txInfo.Memo,
-		AccountIndex:  e.txInfo.FromAccountIndex,
-		Nonce:         e.txInfo.Nonce,
-		ExpiredAt:     e.txInfo.ExpiredAt,
-		L2BlockHeight: types.NilBlockHeight,
-		Status:        mempool.PendingTxStatus,
-		TxInfo:        e.tx.TxInfo,
-	}
-	return mempoolTx, nil
-=======
-func (e *TransferExecutor) GenerateTxDetails() ([]*tx.TxDetail, error) {
-	txInfo := e.txInfo
-
-	copiedAccounts, err := e.bc.StateDB().DeepCopyAccounts([]int64{txInfo.FromAccountIndex, txInfo.GasAccountIndex, txInfo.ToAccountIndex})
-	if err != nil {
-		return nil, err
-	}
-	fromAccount := copiedAccounts[txInfo.FromAccountIndex]
-	gasAccount := copiedAccounts[txInfo.GasAccountIndex]
-	toAccount := copiedAccounts[txInfo.ToAccountIndex]
-
-	txDetails := make([]*tx.TxDetail, 0, 4)
-
-	// from account asset A
-	order := int64(0)
-	accountOrder := int64(0)
-	txDetails = append(txDetails, &tx.TxDetail{
-		AssetId:      txInfo.AssetId,
-		AssetType:    types.FungibleAssetType,
-		AccountIndex: txInfo.FromAccountIndex,
-		AccountName:  fromAccount.AccountName,
-		Balance:      fromAccount.AssetInfo[txInfo.AssetId].String(),
-		BalanceDelta: types.ConstructAccountAsset(
-			txInfo.AssetId, ffmath.Neg(txInfo.AssetAmount), types.ZeroBigInt, types.ZeroBigInt).String(),
-		Order:           order,
-		AccountOrder:    accountOrder,
-		Nonce:           fromAccount.Nonce,
-		CollectionNonce: fromAccount.CollectionNonce,
-	})
-	fromAccount.AssetInfo[txInfo.AssetId].Balance = ffmath.Sub(fromAccount.AssetInfo[txInfo.AssetId].Balance, txInfo.AssetAmount)
-	// from account asset gas
-	order++
-	txDetails = append(txDetails, &tx.TxDetail{
-		AssetId:      txInfo.GasFeeAssetId,
-		AssetType:    types.FungibleAssetType,
-		AccountIndex: txInfo.FromAccountIndex,
-		AccountName:  fromAccount.AccountName,
-		Balance:      fromAccount.AssetInfo[txInfo.GasFeeAssetId].String(),
-		BalanceDelta: types.ConstructAccountAsset(
-			txInfo.GasFeeAssetId, ffmath.Neg(txInfo.GasFeeAssetAmount), types.ZeroBigInt, types.ZeroBigInt).String(),
-		Order:           order,
-		AccountOrder:    accountOrder,
-		Nonce:           fromAccount.Nonce,
-		CollectionNonce: fromAccount.CollectionNonce,
-	})
-	fromAccount.AssetInfo[txInfo.GasFeeAssetId].Balance = ffmath.Sub(fromAccount.AssetInfo[txInfo.GasFeeAssetId].Balance, txInfo.GasFeeAssetAmount)
-	// to account asset a
-	order++
-	accountOrder++
-	txDetails = append(txDetails, &tx.TxDetail{
-		AssetId:      txInfo.AssetId,
-		AssetType:    types.FungibleAssetType,
-		AccountIndex: txInfo.ToAccountIndex,
-		AccountName:  toAccount.AccountName,
-		Balance:      toAccount.AssetInfo[txInfo.AssetId].String(),
-		BalanceDelta: types.ConstructAccountAsset(
-			txInfo.AssetId, txInfo.AssetAmount, types.ZeroBigInt, types.ZeroBigInt).String(),
-		Order:           order,
-		AccountOrder:    accountOrder,
-		Nonce:           toAccount.Nonce,
-		CollectionNonce: toAccount.CollectionNonce,
-	})
-	toAccount.AssetInfo[txInfo.AssetId].Balance = ffmath.Add(toAccount.AssetInfo[txInfo.AssetId].Balance, txInfo.AssetAmount)
-	// gas account asset gas
-	order++
-	accountOrder++
-	txDetails = append(txDetails, &tx.TxDetail{
-		AssetId:      txInfo.GasFeeAssetId,
-		AssetType:    types.FungibleAssetType,
-		AccountIndex: txInfo.GasAccountIndex,
-		AccountName:  gasAccount.AccountName,
-		Balance:      gasAccount.AssetInfo[txInfo.GasFeeAssetId].String(),
-		BalanceDelta: types.ConstructAccountAsset(
-			txInfo.GasFeeAssetId, txInfo.GasFeeAssetAmount, types.ZeroBigInt, types.ZeroBigInt).String(),
-		Order:           order,
-		AccountOrder:    accountOrder,
-		Nonce:           gasAccount.Nonce,
-		CollectionNonce: gasAccount.CollectionNonce,
-	})
-	gasAccount.AssetInfo[txInfo.GasFeeAssetId].Balance = ffmath.Add(gasAccount.AssetInfo[txInfo.GasFeeAssetId].Balance, txInfo.GasFeeAssetAmount)
-
-	return txDetails, nil
->>>>>>> 1d25dcce
 }