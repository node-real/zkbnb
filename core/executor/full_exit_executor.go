package executor

import (
	"bytes"
	"encoding/json"
<<<<<<< HEAD
	"errors"
=======
>>>>>>> 99f5c2d0
	"github.com/bnb-chain/zkbnb/common/chain"
	"github.com/bnb-chain/zkbnb/tree"
	"math/big"

	"github.com/zeromicro/go-zero/core/logx"

	"github.com/bnb-chain/zkbnb-crypto/ffmath"
	"github.com/bnb-chain/zkbnb-crypto/wasm/txtypes"
	common2 "github.com/bnb-chain/zkbnb/common"
	"github.com/bnb-chain/zkbnb/dao/tx"
	"github.com/bnb-chain/zkbnb/types"
)

type FullExitExecutor struct {
	BaseExecutor

	TxInfo          *txtypes.FullExitTxInfo
	AccountNotExist bool
}

func NewFullExitExecutor(bc IBlockchain, tx *tx.Tx) (TxExecutor, error) {
	txInfo, err := types.ParseFullExitTxInfo(tx.TxInfo)
	if err != nil {
		logx.Errorf("parse full exit tx failed: %s", err.Error())
		return nil, types.AppErrInvalidTxInfo
	}

	return &FullExitExecutor{
		BaseExecutor: NewBaseExecutor(bc, tx, txInfo, false),
		TxInfo:       txInfo,
	}, nil
}

func (e *FullExitExecutor) Prepare() error {
	bc := e.bc
	txInfo := e.TxInfo
	txInfo.AssetAmount = new(big.Int).SetInt64(0)
	formatAccountByIndex, err := bc.StateDB().GetFormatAccount(txInfo.AccountIndex)
	if err != nil && err != types.AppErrAccountNotFound {
		return err
	}
	if err == types.AppErrAccountNotFound {
		e.AccountNotExist = true
		return nil
	}
	if formatAccountByIndex.L1Address == txInfo.L1Address {
		// Set the right asset amount.
		if formatAccountByIndex.AssetInfo == nil || formatAccountByIndex.AssetInfo[txInfo.AssetId] == nil {
			txInfo.AssetAmount = new(big.Int).SetInt64(0)
		} else {
			txInfo.AssetAmount = formatAccountByIndex.AssetInfo[txInfo.AssetId].Balance
		}
	}

	// Mark the tree states that would be affected in this executor.
	e.MarkAccountAssetsDirty(txInfo.AccountIndex, []int64{txInfo.AssetId})
	err = e.BaseExecutor.Prepare()
	if err != nil {
		return err
	}
	return nil
}

func (e *FullExitExecutor) VerifyInputs(skipGasAmtChk, skipSigChk bool) error {
	return nil
}

func (e *FullExitExecutor) ApplyTransaction() error {
	if e.AccountNotExist {
		return nil
	}
	bc := e.bc
	txInfo := e.TxInfo

	exitAccount, err := bc.StateDB().GetFormatAccount(txInfo.AccountIndex)
	if err != nil {
		return err
	}
	exitAccount.AssetInfo[txInfo.AssetId].Balance = ffmath.Sub(exitAccount.AssetInfo[txInfo.AssetId].Balance, txInfo.AssetAmount)

	if txInfo.AssetAmount.Cmp(types.ZeroBigInt) != 0 {
		stateCache := e.bc.StateDB()
		stateCache.SetPendingAccount(txInfo.AccountIndex, exitAccount)
	}
	return e.BaseExecutor.ApplyTransaction()
}

func (e *FullExitExecutor) GeneratePubData() error {
	txInfo := e.TxInfo

	var buf bytes.Buffer
	buf.WriteByte(uint8(types.TxTypeFullExit))
	buf.Write(common2.Uint32ToBytes(uint32(txInfo.AccountIndex)))
	buf.Write(common2.Uint16ToBytes(uint16(txInfo.AssetId)))
	buf.Write(common2.Uint128ToBytes(txInfo.AssetAmount))
	buf.Write(common2.AddressStrToBytes(txInfo.L1Address))

	pubData := common2.SuffixPaddingBuToPubdataSize(buf.Bytes())

	stateCache := e.bc.StateDB()
	stateCache.PriorityOperations++
	stateCache.PubDataOffset = append(stateCache.PubDataOffset, uint32(len(stateCache.PubData)))
	stateCache.PendingOnChainOperationsPubData = append(stateCache.PendingOnChainOperationsPubData, pubData)
	stateCache.PendingOnChainOperationsHash = common2.ConcatKeccakHash(stateCache.PendingOnChainOperationsHash, pubData)
	stateCache.PubData = append(stateCache.PubData, pubData...)
	return nil
}

func (e *FullExitExecutor) GetExecutedTx(fromApi bool) (*tx.Tx, error) {
	txInfoBytes, err := json.Marshal(e.TxInfo)
	if err != nil {
		logx.Errorf("unable to marshal tx, err: %s", err.Error())
		return nil, errors.New("unmarshal tx failed")
	}

	e.tx.TxInfo = string(txInfoBytes)
	e.tx.AssetId = e.TxInfo.AssetId
	e.tx.TxAmount = e.TxInfo.AssetAmount.String()
	return e.BaseExecutor.GetExecutedTx(fromApi)
}

func (e *FullExitExecutor) GenerateTxDetails() ([]*tx.TxDetail, error) {
	txInfo := e.TxInfo
	var exitAccount *types.AccountInfo
	var err error
	if e.AccountNotExist {
		exitAccount, err = chain.EmptyAccountFormat(txInfo.AccountIndex, []int64{txInfo.AssetId}, types.EmptyL1Address, tree.NilAccountAssetRoot)
		if err != nil {
			return nil, err
		}
	} else {
		exitAccount, err = e.bc.StateDB().GetFormatAccount(txInfo.AccountIndex)
		if err != nil {
			return nil, err
		}
	}

	baseBalance := exitAccount.AssetInfo[txInfo.AssetId]
	deltaBalance := &types.AccountAsset{
		AssetId:                  txInfo.AssetId,
		Balance:                  ffmath.Neg(txInfo.AssetAmount),
		OfferCanceledOrFinalized: big.NewInt(0),
	}
	txDetail := &tx.TxDetail{
		AssetId:         txInfo.AssetId,
		AssetType:       types.FungibleAssetType,
		AccountIndex:    txInfo.AccountIndex,
		L1Address:       exitAccount.L1Address,
		Balance:         baseBalance.String(),
		BalanceDelta:    deltaBalance.String(),
		Order:           0,
		AccountOrder:    0,
		Nonce:           exitAccount.Nonce,
		CollectionNonce: exitAccount.CollectionNonce,
		PublicKey:       exitAccount.PublicKey,
	}
	return []*tx.TxDetail{txDetail}, nil
}<|MERGE_RESOLUTION|>--- conflicted
+++ resolved
@@ -3,10 +3,6 @@
 import (
 	"bytes"
 	"encoding/json"
-<<<<<<< HEAD
-	"errors"
-=======
->>>>>>> 99f5c2d0
 	"github.com/bnb-chain/zkbnb/common/chain"
 	"github.com/bnb-chain/zkbnb/tree"
 	"math/big"
@@ -119,7 +115,7 @@
 	txInfoBytes, err := json.Marshal(e.TxInfo)
 	if err != nil {
 		logx.Errorf("unable to marshal tx, err: %s", err.Error())
-		return nil, errors.New("unmarshal tx failed")
+		return nil, types.AppErrMarshalTxFailed
 	}
 
 	e.tx.TxInfo = string(txInfoBytes)
