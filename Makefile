--- conflicted
+++ resolved
@@ -22,9 +22,5 @@
 	@echo "Done generate explorer api";
 
 gRPCProto:
-<<<<<<< HEAD
-	cd $(gRPCProto) && goctl rpc protoc globalRPC.proto --go_out=. --go-grpc_out=. --zrpc_out=.;
-=======
 	cd $(globalRPCProto) && goctl rpc protoc globalRPC.proto --go_out=. --go-grpc_out=. --zrpc_out=.l;
->>>>>>> fcd7b83a
 	@echo "Done generate globalRPCProto";