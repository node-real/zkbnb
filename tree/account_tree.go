--- conflicted
+++ resolved
@@ -18,12 +18,7 @@
 package tree
 
 import (
-<<<<<<< HEAD
-	"errors"
-=======
 	"fmt"
-	"github.com/consensys/gnark-crypto/ecc/bn254/fr/poseidon"
->>>>>>> 9c74d64e
 	"github.com/panjf2000/ants/v2"
 	"hash"
 	"strconv"
@@ -198,37 +193,6 @@
 	accountAssetTrees *AssetTreeCache,
 	fromHistory bool,
 ) ([]bsmt.Item, error) {
-<<<<<<< HEAD
-	_, accountHistories, err := accountHistoryModel.GetValidAccounts(blockHeight,
-		fromAccountIndex, toAccountIndex)
-	if err != nil {
-		logx.Errorf("unable to get all accountHistories")
-		return nil, err
-	}
-	pendingAccountItem := make([]bsmt.Item, 0, len(accountHistories))
-	if len(accountHistories) == 0 {
-		return pendingAccountItem, nil
-	}
-	accountIndexList := make([]int64, 0, len(accountHistories))
-	for _, accountHistory := range accountHistories {
-		accountIndexList = append(accountIndexList, accountHistory.AccountIndex)
-	}
-	accountInfoList, err := accountModel.GetAccountByIndexes(accountIndexList)
-	if err != nil {
-		logx.Errorf("unable to get account by account index list: %s,accountIndexList:%d", err.Error(), accountIndexList)
-		return nil, err
-	}
-	accountInfoDbMap := make(map[int64]*account.Account, 0)
-	for _, accountInfo := range accountInfoList {
-		accountInfoDbMap[accountInfo.AccountIndex] = accountInfo
-	}
-	var (
-		accountInfoMap = make(map[int64]*account.Account)
-	)
-
-	for _, accountHistory := range accountHistories {
-		if accountInfoMap[accountHistory.AccountIndex] == nil {
-=======
 	pendingAccountItem := make([]bsmt.Item, 0)
 	var accountInfoList []*account.Account
 	var err error
@@ -248,7 +212,7 @@
 		}
 		accountInfoList, err = accountModel.GetAccountByIndexes(accountIndexList)
 		if err != nil {
-			logx.Errorf("unable to get account by account index list: %s,accountIndexList:%s", err.Error(), accountIndexList)
+			logx.Errorf("unable to get account by account index list: %s,accountIndexList:%d", err.Error(), accountIndexList)
 			return nil, err
 		}
 		accountInfoDbMap := make(map[int64]*account.Account, 0)
@@ -256,7 +220,6 @@
 			accountInfoDbMap[accountInfo.AccountIndex] = accountInfo
 		}
 		for _, accountHistory := range accountHistories {
->>>>>>> 9c74d64e
 			accountInfo := accountInfoDbMap[accountHistory.AccountIndex]
 			if accountInfo == nil {
 				logx.Errorf("unable to get account by account index: %s,AccountIndex:%d", err.Error(), accountHistory.AccountIndex)
@@ -311,11 +274,7 @@
 		}
 		_, err = accountAssetTrees.Get(accountInfo.AccountIndex).CommitWithNewVersion(nil, &newVersion)
 		if err != nil {
-<<<<<<< HEAD
-			logx.Errorf("unable to CommitWithNewVersion asset to tree: %s,newVersion:%d,tree.LatestVersion:%d", err.Error(), uint64(newVersion), uint64(accountAssetTrees.Get(accountIndex).LatestVersion()))
-=======
-			logx.Errorf("unable to CommitWithNewVersion asset to tree: %s,newVersion:%s,tree.LatestVersion:%s", err.Error(), uint64(newVersion), uint64(accountAssetTrees.Get(accountInfo.AccountIndex).LatestVersion()))
->>>>>>> 9c74d64e
+			logx.Errorf("unable to CommitWithNewVersion asset to tree: %s,newVersion:%d,tree.LatestVersion:%d", err.Error(), uint64(newVersion), uint64(accountAssetTrees.Get(accountInfo.AccountIndex).LatestVersion()))
 			return nil, err
 		}
 		accountHashVal, err := AccountToNode(
