package tree

import (
	"github.com/zeromicro/go-zero/core/logx"
	"sync"

	lru "github.com/hashicorp/golang-lru"

	bsmt "github.com/bnb-chain/zkbnb-smt"
)

// Lazy init cache for asset trees
type AssetTreeCache struct {
	initFunction      func(index, block int64) bsmt.SparseMerkleTree
	nextAccountNumber int64
	blockNumber       int64
	mainLock          sync.RWMutex
	changes           map[int64]bool
	changesLock       sync.RWMutex
	treeCache         *lru.Cache
}

type SparseMerkleTreeAdapter struct {
	sparseMerkleTree bsmt.SparseMerkleTree
	changes          map[int64]bool
	changesLock      sync.RWMutex
}

func NewSparseMerkleTreeAdapter(tree bsmt.SparseMerkleTree, changesLock sync.RWMutex, changes map[int64]bool) *SparseMerkleTreeAdapter {
	sparseMerkleTreeAdapter := SparseMerkleTreeAdapter{sparseMerkleTree: tree, changesLock: changesLock, changes: changes}
	return &sparseMerkleTreeAdapter
}

func (c *SparseMerkleTreeAdapter) Set(key uint64, val []byte) error {
	c.changesLock.Lock()
	c.changes[int64(key)] = true
	c.changesLock.Unlock()
	return c.sparseMerkleTree.Set(key, val)
}

func (c *SparseMerkleTreeAdapter) MultiSet(items []bsmt.Item) error {
	c.changesLock.Lock()
	for _, item := range items {
		c.changes[int64(item.Key)] = true
	}
	c.changesLock.Unlock()
	return c.sparseMerkleTree.MultiSet(items)
}

// Creates new AssetTreeCache
// maxSize defines the maximum size of currently initialized trees
// accountNumber defines the number of accounts to create/or next index for new account
func NewLazyTreeCache(maxSize int, accountNumber int64, blockNumber int64, f func(index, block int64) bsmt.SparseMerkleTree) *AssetTreeCache {
	cache := AssetTreeCache{initFunction: f, nextAccountNumber: accountNumber, blockNumber: blockNumber, changes: make(map[int64]bool, maxSize*10)}
	cache.treeCache, _ = lru.NewWithEvict(maxSize, cache.onDelete)
	return &cache
}

// Updates current cache with new block number and with latest account index
func (c *AssetTreeCache) UpdateCache(accountNumber, latestBlock int64) {
	c.mainLock.Lock()
	if c.nextAccountNumber < accountNumber {
		c.nextAccountNumber = accountNumber
	}
	if c.blockNumber < latestBlock {
		c.blockNumber = latestBlock
	}
	c.mainLock.Unlock()
}

// Returns index of next account
func (c *AssetTreeCache) GetNextAccountIndex() int64 {
	c.mainLock.RLock()
	defer c.mainLock.RUnlock()
	return c.nextAccountNumber + 1
}

// Get Returns asset tree based on account index
func (c *AssetTreeCache) Get(i int64) (tree bsmt.SparseMerkleTree) {
<<<<<<< HEAD
	if tmpTree, ok := c.treeCache.Get(i); ok {
		tree = tmpTree.(bsmt.SparseMerkleTree)
	} else {
		v := c.initFunction(i, c.blockNumber)
		c.treeCache.ContainsOrAdd(i, v)
		tree = v
	}
	return
}

func (c *AssetTreeCache) GetAdapter(i int64) (treeAdapter *SparseMerkleTreeAdapter) {
	c.mainLock.RLock()
	c.treeCache.ContainsOrAdd(i, c.initFunction(i, c.blockNumber))
	c.mainLock.RUnlock()
	if tmpTree, ok := c.treeCache.Get(i); ok {
		treeAdapter = NewSparseMerkleTreeAdapter(tmpTree.(bsmt.SparseMerkleTree), c.changesLock, c.changes)
=======
	if tmpTree, ok := c.treeCache.Get(i); ok {
		tree = tmpTree.(bsmt.SparseMerkleTree)
	} else {
		c.treeCache.ContainsOrAdd(i, c.initFunction(i, c.blockNumber))
		if tmpTree, ok := c.treeCache.Get(i); ok {
			tree = tmpTree.(bsmt.SparseMerkleTree)
		}
>>>>>>> 542a31c0
	}
	return
}

//Returns slice of indexes of asset trees that were changned
func (c *AssetTreeCache) GetChanges() []int64 {
	c.mainLock.Lock()
	c.changesLock.Lock()
	defer c.mainLock.Unlock()
	defer c.changesLock.Unlock()
	ret := make([]int64, 0, len(c.changes))
	for key := range c.changes {
		ret = append(ret, key)
	}
	return ret
}

//func (c *AssetTreeCache) GetChanges() []int64 {
//	c.mainLock.Lock()
//	c.changesLock.Lock()
//	defer c.mainLock.Unlock()
//	defer c.changesLock.Unlock()
//	for _, key := range c.treeCache.Keys() {
//		tree, _ := c.treeCache.Peek(key)
//		if tree.(bsmt.SparseMerkleTree).LatestVersion()-tree.(bsmt.SparseMerkleTree).RecentVersion() > 1 {
//			c.changes[key.(int64)] = true
//		}
//	}
//	ret := make([]int64, 0, len(c.changes))
//	for key := range c.changes {
//		ret = append(ret, key)
//	}
//	return ret
//}

// Cleans all saved tree changes in the cache
func (c *AssetTreeCache) CleanChanges() {
	c.changesLock.Lock()
	c.changes = make(map[int64]bool, len(c.changes))
	c.changesLock.Unlock()
}

// Internal method to that marks if changes happend to tree eviced from LRU
func (c *AssetTreeCache) onDelete(k, v interface{}) {
	logx.Infof("sparse merkle tree evicted from LRU %s", k)
	c.changesLock.Lock()
	if v.(bsmt.SparseMerkleTree).LatestVersion()-v.(bsmt.SparseMerkleTree).RecentVersion() > 1 {
		c.changes[k.(int64)] = true
	}
	c.changesLock.Unlock()
}<|MERGE_RESOLUTION|>--- conflicted
+++ resolved
@@ -77,24 +77,6 @@
 
 // Get Returns asset tree based on account index
 func (c *AssetTreeCache) Get(i int64) (tree bsmt.SparseMerkleTree) {
-<<<<<<< HEAD
-	if tmpTree, ok := c.treeCache.Get(i); ok {
-		tree = tmpTree.(bsmt.SparseMerkleTree)
-	} else {
-		v := c.initFunction(i, c.blockNumber)
-		c.treeCache.ContainsOrAdd(i, v)
-		tree = v
-	}
-	return
-}
-
-func (c *AssetTreeCache) GetAdapter(i int64) (treeAdapter *SparseMerkleTreeAdapter) {
-	c.mainLock.RLock()
-	c.treeCache.ContainsOrAdd(i, c.initFunction(i, c.blockNumber))
-	c.mainLock.RUnlock()
-	if tmpTree, ok := c.treeCache.Get(i); ok {
-		treeAdapter = NewSparseMerkleTreeAdapter(tmpTree.(bsmt.SparseMerkleTree), c.changesLock, c.changes)
-=======
 	if tmpTree, ok := c.treeCache.Get(i); ok {
 		tree = tmpTree.(bsmt.SparseMerkleTree)
 	} else {
@@ -102,7 +84,6 @@
 		if tmpTree, ok := c.treeCache.Get(i); ok {
 			tree = tmpTree.(bsmt.SparseMerkleTree)
 		}
->>>>>>> 542a31c0
 	}
 	return
 }
